// See the file "COPYING" in the main distribution directory for copyright.

#include "zeek/Val.h"

#include "zeek/zeek-config.h"

#include <netdb.h>
#include <netinet/in.h>
#include <stdio.h>
#include <stdlib.h>
#include <sys/param.h>
#include <sys/types.h>
#include <unistd.h>
#include <cmath>
#include <set>

#include "zeek/Attr.h"
#include "zeek/CompHash.h"
#include "zeek/Conn.h"
#include "zeek/Desc.h"
#include "zeek/Dict.h"
#include "zeek/Expr.h"
#include "zeek/File.h"
#include "zeek/Func.h"
#include "zeek/ID.h"
#include "zeek/IPAddr.h"
#include "zeek/IntrusivePtr.h"
#include "zeek/NetVar.h"
#include "zeek/Overflow.h"
#include "zeek/PrefixTable.h"
#include "zeek/RE.h"
#include "zeek/Reporter.h"
#include "zeek/RunState.h"
#include "zeek/Scope.h"
#include "zeek/ZeekString.h"
#include "zeek/broker/Data.h"
#include "zeek/broker/Manager.h"
#include "zeek/broker/Store.h"
#include "zeek/threading/formatters/JSON.h"

using namespace std;

namespace zeek
	{

Val::~Val()
	{
#ifdef DEBUG
	delete[] bound_id;
#endif
	}

#define CONVERTER(tag, ctype, name)                                                                \
	ctype name()                                                                                   \
		{                                                                                          \
		CHECK_TAG(type->Tag(), tag, "Val::CONVERTER", type_name)                                   \
		return (ctype)(this);                                                                      \
		}

#define CONST_CONVERTER(tag, ctype, name)                                                          \
	const ctype name() const                                                                       \
		{                                                                                          \
		CHECK_TAG(type->Tag(), tag, "Val::CONVERTER", type_name)                                   \
		return (const ctype)(this);                                                                \
		}

#define CONVERTERS(tag, ctype, name)                                                               \
	CONVERTER(tag, ctype, name)                                                                    \
	CONST_CONVERTER(tag, ctype, name)

CONVERTERS(TYPE_FUNC, FuncVal*, Val::AsFuncVal)
CONVERTERS(TYPE_FILE, FileVal*, Val::AsFileVal)
CONVERTERS(TYPE_PATTERN, PatternVal*, Val::AsPatternVal)
CONVERTERS(TYPE_PORT, PortVal*, Val::AsPortVal)
CONVERTERS(TYPE_SUBNET, SubNetVal*, Val::AsSubNetVal)
CONVERTERS(TYPE_ADDR, AddrVal*, Val::AsAddrVal)
CONVERTERS(TYPE_TABLE, TableVal*, Val::AsTableVal)
CONVERTERS(TYPE_RECORD, RecordVal*, Val::AsRecordVal)
CONVERTERS(TYPE_LIST, ListVal*, Val::AsListVal)
CONVERTERS(TYPE_STRING, StringVal*, Val::AsStringVal)
CONVERTERS(TYPE_VECTOR, VectorVal*, Val::AsVectorVal)
CONVERTERS(TYPE_ENUM, EnumVal*, Val::AsEnumVal)
CONVERTERS(TYPE_OPAQUE, OpaqueVal*, Val::AsOpaqueVal)
CONVERTERS(TYPE_TYPE, TypeVal*, Val::AsTypeVal)

ValPtr Val::CloneState::NewClone(Val* src, ValPtr dst)
	{
	clones.insert(std::make_pair(src, dst.get()));
	return dst;
	}

ValPtr Val::Clone()
	{
	Val::CloneState state;
	return Clone(&state);
	}

ValPtr Val::Clone(CloneState* state)
	{
	auto i = state->clones.find(this);

	if ( i != state->clones.end() )
		return {NewRef{}, i->second};

	auto c = DoClone(state);

	if ( ! c )
		reporter->RuntimeError(GetLocationInfo(), "cannot clone value");

	return c;
	}

ValPtr Val::DoClone(CloneState* state)
	{
	switch ( type->InternalType() )
		{
		case TYPE_INTERNAL_INT:
		case TYPE_INTERNAL_UNSIGNED:
		case TYPE_INTERNAL_DOUBLE:
			// Immutable.
			return {NewRef{}, this};

		default:
			reporter->InternalError("cloning illegal base type");
		}

	reporter->InternalError("cannot be reached");
	return nullptr;
	}

bool Val::IsZero() const
	{
	switch ( type->InternalType() )
		{
		case TYPE_INTERNAL_INT:
			return AsInt() == 0;
		case TYPE_INTERNAL_UNSIGNED:
			return AsCount() == 0;
		case TYPE_INTERNAL_DOUBLE:
			return AsDouble() == 0.0;

		default:
			return false;
		}
	}

bool Val::IsOne() const
	{
	switch ( type->InternalType() )
		{
		case TYPE_INTERNAL_INT:
			return AsInt() == 1;
		case TYPE_INTERNAL_UNSIGNED:
			return AsCount() == 1;
		case TYPE_INTERNAL_DOUBLE:
			return AsDouble() == 1.0;

		default:
			return false;
		}
	}

bro_int_t Val::InternalInt() const
	{
	if ( type->InternalType() == TYPE_INTERNAL_INT )
		return AsInt();
	else if ( type->InternalType() == TYPE_INTERNAL_UNSIGNED )
		// ### should check here for overflow
		return static_cast<bro_int_t>(AsCount());
	else
		InternalWarning("bad request for InternalInt");

	return 0;
	}

bro_uint_t Val::InternalUnsigned() const
	{
	if ( type->InternalType() == TYPE_INTERNAL_UNSIGNED )
		return AsCount();
	else
		InternalWarning("bad request for InternalUnsigned");

	return 0;
	}

double Val::InternalDouble() const
	{
	if ( type->InternalType() == TYPE_INTERNAL_DOUBLE )
		return AsDouble();
	else
		InternalWarning("bad request for InternalDouble");

	return 0.0;
	}

bro_int_t Val::CoerceToInt() const
	{
	if ( type->InternalType() == TYPE_INTERNAL_INT )
		return AsInt();
	else if ( type->InternalType() == TYPE_INTERNAL_UNSIGNED )
		return static_cast<bro_int_t>(AsCount());
	else if ( type->InternalType() == TYPE_INTERNAL_DOUBLE )
		return static_cast<bro_int_t>(AsDouble());
	else
		InternalWarning("bad request for CoerceToInt");

	return 0;
	}

bro_uint_t Val::CoerceToUnsigned() const
	{
	if ( type->InternalType() == TYPE_INTERNAL_UNSIGNED )
		return AsCount();
	else if ( type->InternalType() == TYPE_INTERNAL_INT )
		return static_cast<bro_uint_t>(AsInt());
	else if ( type->InternalType() == TYPE_INTERNAL_DOUBLE )
		return static_cast<bro_uint_t>(AsDouble());
	else
		InternalWarning("bad request for CoerceToUnsigned");

	return 0;
	}

double Val::CoerceToDouble() const
	{
	if ( type->InternalType() == TYPE_INTERNAL_DOUBLE )
		return AsDouble();
	else if ( type->InternalType() == TYPE_INTERNAL_INT )
		return static_cast<double>(AsInt());
	else if ( type->InternalType() == TYPE_INTERNAL_UNSIGNED )
		return static_cast<double>(AsCount());
	else
		InternalWarning("bad request for CoerceToDouble");

	return 0.0;
	}

ValPtr Val::SizeVal() const
	{
	switch ( type->InternalType() )
		{
		case TYPE_INTERNAL_INT:
			if ( AsInt() < 0 )
				return val_mgr->Count(-AsInt());
			else
				return val_mgr->Count(AsInt());

		case TYPE_INTERNAL_UNSIGNED:
			return val_mgr->Count(AsCount());

		case TYPE_INTERNAL_DOUBLE:
			return make_intrusive<DoubleVal>(fabs(AsDouble()));

		default:
			break;
		}

	return val_mgr->Count(0);
	}

unsigned int Val::MemoryAllocation() const
	{
	return padded_sizeof(*this);
	}

bool Val::AddTo(Val* v, bool is_first_init) const
	{
	Error("+= initializer only applies to aggregate values");
	return false;
	}

bool Val::RemoveFrom(Val* v) const
	{
	Error("-= initializer only applies to aggregate values");
	return false;
	}

void Val::Describe(ODesc* d) const
	{
	if ( d->IsBinary() || d->IsPortable() )
		{
		type->Describe(d);
		d->SP();
		}

	ValDescribe(d);
	}

void Val::DescribeReST(ODesc* d) const
	{
	ValDescribeReST(d);
	}

void Val::ValDescribe(ODesc* d) const
	{
	if ( d->IsReadable() && type->Tag() == TYPE_BOOL )
		{
		d->Add(CoerceToInt() ? "T" : "F");
		return;
		}

	switch ( type->InternalType() )
		{
		case TYPE_INTERNAL_INT:
			d->Add(AsInt());
			break;
		case TYPE_INTERNAL_UNSIGNED:
			d->Add(AsCount());
			break;
		case TYPE_INTERNAL_DOUBLE:
			d->Add(AsDouble());
			break;
		case TYPE_INTERNAL_STRING:
			d->AddBytes(AsString());
			break;

		case TYPE_INTERNAL_ADDR:
			d->Add(AsAddr().AsString().c_str());
			break;

		case TYPE_INTERNAL_SUBNET:
			d->Add(AsSubNet().AsString().c_str());
			break;

		case TYPE_INTERNAL_ERROR:
			d->AddCS("error");
			break;

		case TYPE_INTERNAL_OTHER:
			d->Add("<no value description>");
			break;

		case TYPE_INTERNAL_VOID:
			d->Add("<void value description>");
			break;

		default:
			reporter->InternalWarning("Val description unavailable");
			d->Add("<value description unavailable>");
			break;
		}
	}

void Val::ValDescribeReST(ODesc* d) const
	{
	switch ( type->InternalType() )
		{
		case TYPE_INTERNAL_OTHER:
			Describe(d);
			break;

		default:
			d->Add("``");
			ValDescribe(d);
			d->Add("``");
		}
	}

#ifdef DEBUG
detail::ID* Val::GetID() const
	{
	return bound_id ? detail::global_scope()->Find(bound_id).get() : nullptr;
	}

void Val::SetID(detail::ID* id)
	{
	delete[] bound_id;
	bound_id = id ? util::copy_string(id->Name()) : nullptr;
	}
#endif

TableValPtr Val::GetRecordFields()
	{
	static auto record_field_table = id::find_type<TableType>("record_field_table");
	auto t = GetType().get();

	if ( t->Tag() != TYPE_RECORD && t->Tag() != TYPE_TYPE )
		{
		reporter->Error("non-record value/type passed to record_fields");
		return make_intrusive<TableVal>(record_field_table);
		}

	RecordType* rt = nullptr;
	RecordVal* rv = nullptr;

	if ( t->Tag() == TYPE_RECORD )
		{
		rt = t->AsRecordType();
		rv = AsRecordVal();
		}
	else
		{
		t = t->AsTypeType()->GetType().get();

		if ( t->Tag() != TYPE_RECORD )
			{
			reporter->Error("non-record value/type passed to record_fields");
			return make_intrusive<TableVal>(record_field_table);
			}

		rt = t->AsRecordType();
		}

	return rt->GetRecordFieldsVal(rv);
	}

// This is a static method in this file to avoid including rapidjson's headers in Val.h because
// they're huge.
static void BuildJSON(threading::formatter::JSON::NullDoubleWriter& writer, Val* val,
                      bool only_loggable = false, RE_Matcher* re = nullptr, const string& key = "")
	{
	if ( ! key.empty() )
		writer.Key(key);

	// If the value wasn't set, write a null into the stream and return.
	if ( ! val )
		{
		writer.Null();
		return;
		}

	rapidjson::Value j;

	switch ( val->GetType()->Tag() )
		{
		case TYPE_BOOL:
			writer.Bool(val->AsBool());
			break;

		case TYPE_INT:
			writer.Int64(val->AsInt());
			break;

		case TYPE_COUNT:
			writer.Uint64(val->AsCount());
			break;

		case TYPE_TIME:
			writer.Double(val->AsTime());
			break;

		case TYPE_DOUBLE:
			writer.Double(val->AsDouble());
			break;

		case TYPE_PORT:
			{
			auto* pval = val->AsPortVal();
			writer.StartObject();
			writer.Key("port");
			writer.Int64(pval->Port());
			writer.Key("proto");
			writer.String(pval->Protocol());
			writer.EndObject();
			break;
			}

		case TYPE_PATTERN:
		case TYPE_INTERVAL:
		case TYPE_ADDR:
		case TYPE_SUBNET:
			{
			ODesc d;
			d.SetStyle(RAW_STYLE);
			val->Describe(&d);
			writer.String(reinterpret_cast<const char*>(d.Bytes()), d.Len());
			break;
			}

		case TYPE_FILE:
		case TYPE_FUNC:
		case TYPE_ENUM:
		case TYPE_STRING:
			{
			ODesc d;
			d.SetStyle(RAW_STYLE);
			val->Describe(&d);
			writer.String(util::json_escape_utf8(
				std::string(reinterpret_cast<const char*>(d.Bytes()), d.Len())));
			break;
			}

		case TYPE_TABLE:
			{
			auto* table = val->AsTable();
			auto* tval = val->AsTableVal();

			if ( tval->GetType()->IsSet() )
				writer.StartArray();
			else
				writer.StartObject();

			std::unique_ptr<detail::HashKey> k;
			TableEntryVal* entry;

			for ( const auto& te : *table )
				{
				entry = te.GetValue<TableEntryVal*>();
				k = te.GetHashKey();

				auto lv = tval->RecreateIndex(*k);
				Val* entry_key = lv->Length() == 1 ? lv->Idx(0).get() : lv.get();

				if ( tval->GetType()->IsSet() )
					BuildJSON(writer, entry_key, only_loggable, re);
				else
					{
					rapidjson::StringBuffer buffer;
					threading::formatter::JSON::NullDoubleWriter key_writer(buffer);
					BuildJSON(key_writer, entry_key, only_loggable, re);
					string key_str = buffer.GetString();

					if ( key_str.length() >= 2 && key_str[0] == '"' &&
					     key_str[key_str.length() - 1] == '"' )
						// Strip quotes.
						key_str = key_str.substr(1, key_str.length() - 2);

					BuildJSON(writer, entry->GetVal().get(), only_loggable, re, key_str);
					}
				}

			if ( tval->GetType()->IsSet() )
				writer.EndArray();
			else
				writer.EndObject();

			break;
			}

		case TYPE_RECORD:
			{
			writer.StartObject();

			auto* rval = val->AsRecordVal();
			auto rt = rval->GetType()->AsRecordType();

			for ( auto i = 0; i < rt->NumFields(); ++i )
				{
				auto value = rval->GetFieldOrDefault(i);

				if ( value && (! only_loggable || rt->FieldHasAttr(i, detail::ATTR_LOG)) )
					{
					string key_str;
					auto field_name = rt->FieldName(i);

					if ( re && re->MatchAnywhere(field_name) != 0 )
						{
						auto blank = make_intrusive<StringVal>("");
						auto fn_val = make_intrusive<StringVal>(field_name);
						const auto& bs = *blank->AsString();
						auto key_val = fn_val->Replace(re, bs, false);
						key_str = key_val->ToStdString();
						}
					else
						key_str = field_name;

					BuildJSON(writer, value.get(), only_loggable, re, key_str);
					}
				}

			writer.EndObject();
			break;
			}

		case TYPE_LIST:
			{
			writer.StartArray();

			auto* lval = val->AsListVal();
			size_t size = lval->Length();
			for ( size_t i = 0; i < size; i++ )
				BuildJSON(writer, lval->Idx(i).get(), only_loggable, re);

			writer.EndArray();
			break;
			}

		case TYPE_VECTOR:
			{
			writer.StartArray();

			auto* vval = val->AsVectorVal();
			size_t size = vval->SizeVal()->AsCount();
			for ( size_t i = 0; i < size; i++ )
				BuildJSON(writer, vval->ValAt(i).get(), only_loggable, re);

			writer.EndArray();
			break;
			}

		case TYPE_OPAQUE:
			{
			writer.StartObject();

			writer.Key("opaque_type");
			auto* oval = val->AsOpaqueVal();
			writer.String(OpaqueMgr::mgr()->TypeID(oval));

			writer.EndObject();
			break;
			}

		default:
			writer.Null();
			break;
		}
	}

StringValPtr Val::ToJSON(bool only_loggable, RE_Matcher* re)
	{
	rapidjson::StringBuffer buffer;
	threading::formatter::JSON::NullDoubleWriter writer(buffer);

	BuildJSON(writer, this, only_loggable, re, "");

	return make_intrusive<StringVal>(buffer.GetString());
	}

void IntervalVal::ValDescribe(ODesc* d) const
	{
	using unit_word = std::pair<double, const char*>;

	constexpr std::array<unit_word, 6> units = {
		unit_word{Days, "day"},    unit_word{Hours, "hr"},          unit_word{Minutes, "min"},
		unit_word{Seconds, "sec"}, unit_word{Milliseconds, "msec"}, unit_word{Microseconds, "usec"},
	};

	double v = AsDouble();

	if ( v == 0.0 )
		{
		d->Add("0 secs");
		return;
		}

	bool did_one = false;
	constexpr auto last_idx = units.size() - 1;

	auto approx_equal = [](double a, double b, double tolerance = 1e-6) -> bool
	{
		auto v = a - b;
		return v < 0 ? -v < tolerance : v < tolerance;
	};

	for ( size_t i = 0; i < units.size(); ++i )
		{
		auto unit = units[i].first;
		auto word = units[i].second;
		double to_print = 0;

		if ( i == last_idx )
			{
			to_print = v / unit;

			if ( approx_equal(to_print, 0) )
				{
				if ( ! did_one )
					d->Add("0 secs");

				break;
				}
			}
		else
			{
			if ( ! (v >= unit || v <= -unit) )
				continue;

			double num = v / unit;
			num = num < 0 ? std::ceil(num) : std::floor(num);
			v -= num * unit;
			to_print = num;
			}

		if ( did_one )
			d->SP();

		d->Add(to_print);
		d->SP();
		d->Add(word);

		if ( ! approx_equal(to_print, 1) && ! approx_equal(to_print, -1) )
			d->Add("s");

		did_one = true;
		}
	}

ValPtr PortVal::SizeVal() const
	{
	return val_mgr->Int(uint_val);
	}

uint32_t PortVal::Mask(uint32_t port_num, TransportProto port_type)
	{
	// Note, for ICMP one-way connections:
	// src_port = icmp_type, dst_port = icmp_code.

	if ( port_num >= 65536 )
		{
		reporter->Warning("bad port number %d", port_num);
		port_num = 0;
		}

	switch ( port_type )
		{
		case TRANSPORT_TCP:
			port_num |= TCP_PORT_MASK;
			break;

		case TRANSPORT_UDP:
			port_num |= UDP_PORT_MASK;
			break;

		case TRANSPORT_ICMP:
			port_num |= ICMP_PORT_MASK;
			break;

		default:
			break; // "unknown/other"
		}

	return port_num;
	}

PortVal::PortVal(uint32_t p) : UnsignedValImplementation(base_type(TYPE_PORT), bro_uint_t(p)) { }

uint32_t PortVal::Port() const
	{
	uint32_t p = static_cast<uint32_t>(uint_val);
	return p & ~PORT_SPACE_MASK;
	}

string PortVal::Protocol() const
	{
	if ( IsUDP() )
		return "udp";
	else if ( IsTCP() )
		return "tcp";
	else if ( IsICMP() )
		return "icmp";
	else
		return "unknown";
	}

bool PortVal::IsTCP() const
	{
	return (uint_val & PORT_SPACE_MASK) == TCP_PORT_MASK;
	}

bool PortVal::IsUDP() const
	{
	return (uint_val & PORT_SPACE_MASK) == UDP_PORT_MASK;
	}

bool PortVal::IsICMP() const
	{
	return (uint_val & PORT_SPACE_MASK) == ICMP_PORT_MASK;
	}

void PortVal::ValDescribe(ODesc* d) const
	{
	uint32_t p = static_cast<uint32_t>(uint_val);
	d->Add(p & ~PORT_SPACE_MASK);
	d->Add("/");
	d->Add(Protocol());
	}

ValPtr PortVal::DoClone(CloneState* state)
	{
	// Immutable.
	return {NewRef{}, this};
	}

AddrVal::AddrVal(const char* text) : Val(base_type(TYPE_ADDR))
	{
	addr_val = new IPAddr(text);
	}

AddrVal::AddrVal(const std::string& text) : AddrVal(text.c_str()) { }

AddrVal::AddrVal(uint32_t addr) : Val(base_type(TYPE_ADDR))
	{
	addr_val = new IPAddr(IPv4, &addr, IPAddr::Network);
	// ### perhaps do gethostbyaddr here?
	}

AddrVal::AddrVal(const uint32_t addr[4]) : Val(base_type(TYPE_ADDR))
	{
	addr_val = new IPAddr(IPv6, addr, IPAddr::Network);
	}

AddrVal::AddrVal(const IPAddr& addr) : Val(base_type(TYPE_ADDR))
	{
	addr_val = new IPAddr(addr);
	}

AddrVal::~AddrVal()
	{
	delete addr_val;
	}

unsigned int AddrVal::MemoryAllocation() const
	{
#pragma GCC diagnostic push
#pragma GCC diagnostic ignored "-Wdeprecated-declarations"
	return padded_sizeof(*this) + addr_val->MemoryAllocation();
#pragma GCC diagnostic pop
	}

ValPtr AddrVal::SizeVal() const
	{
	if ( addr_val->GetFamily() == IPv4 )
		return val_mgr->Count(32);
	else
		return val_mgr->Count(128);
	}

ValPtr AddrVal::DoClone(CloneState* state)
	{
	// Immutable.
	return {NewRef{}, this};
	}

SubNetVal::SubNetVal(const char* text) : Val(base_type(TYPE_SUBNET))
	{
	subnet_val = new IPPrefix();

	if ( ! IPPrefix::ConvertString(text, subnet_val) )
		reporter->Error("Bad string in SubNetVal ctor: %s", text);
	}

SubNetVal::SubNetVal(const char* text, int width) : Val(base_type(TYPE_SUBNET))
	{
	subnet_val = new IPPrefix(text, width);
	}

SubNetVal::SubNetVal(uint32_t addr, int width)
	: SubNetVal(IPAddr{IPv4, &addr, IPAddr::Network}, width)
	{
	}

SubNetVal::SubNetVal(const uint32_t* addr, int width)
	: SubNetVal(IPAddr{IPv6, addr, IPAddr::Network}, width)
	{
	}

SubNetVal::SubNetVal(const IPAddr& addr, int width) : Val(base_type(TYPE_SUBNET))
	{
	subnet_val = new IPPrefix(addr, width);
	}

SubNetVal::SubNetVal(const IPPrefix& prefix) : Val(base_type(TYPE_SUBNET))
	{
	subnet_val = new IPPrefix(prefix);
	}

SubNetVal::~SubNetVal()
	{
	delete subnet_val;
	}

const IPAddr& SubNetVal::Prefix() const
	{
	return subnet_val->Prefix();
	}

int SubNetVal::Width() const
	{
	return subnet_val->Length();
	}

unsigned int SubNetVal::MemoryAllocation() const
	{
#pragma GCC diagnostic push
#pragma GCC diagnostic ignored "-Wdeprecated-declarations"
	return padded_sizeof(*this) + subnet_val->MemoryAllocation();
#pragma GCC diagnostic pop
	}

ValPtr SubNetVal::SizeVal() const
	{
	int retained = 128 - subnet_val->LengthIPv6();
	return make_intrusive<DoubleVal>(pow(2.0, double(retained)));
	}

void SubNetVal::ValDescribe(ODesc* d) const
	{
	d->Add(string(*subnet_val).c_str());
	}

IPAddr SubNetVal::Mask() const
	{
	if ( subnet_val->Length() == 0 )
		{
		// We need to special-case a mask width of zero, since
		// the compiler doesn't guarantee that 1 << 32 yields 0.
		uint32_t m[4];
		for ( unsigned int i = 0; i < 4; ++i )
			m[i] = 0;
		IPAddr rval(IPv6, m, IPAddr::Host);
		return rval;
		}

	uint32_t m[4];
	uint32_t* mp = m;

	uint32_t w;
	for ( w = subnet_val->Length(); w >= 32; w -= 32 )
		*(mp++) = 0xffffffff;

	*mp = ~((1 << (32 - w)) - 1);

	while ( ++mp < m + 4 )
		*mp = 0;

	IPAddr rval(IPv6, m, IPAddr::Host);
	return rval;
	}

bool SubNetVal::Contains(const IPAddr& addr) const
	{
	return subnet_val->Contains(addr);
	}

ValPtr SubNetVal::DoClone(CloneState* state)
	{
	// Immutable.
	return {NewRef{}, this};
	}

StringVal::StringVal(String* s) : Val(base_type(TYPE_STRING))
	{
	string_val = s;
	}

// The following adds a NUL at the end.
StringVal::StringVal(int length, const char* s)
	: StringVal(new String(reinterpret_cast<const u_char*>(s), length, true))
	{
	}

StringVal::StringVal(std::string_view s) : StringVal(s.length(), s.data()) { }

StringVal::~StringVal()
	{
	delete string_val;
	}

ValPtr StringVal::SizeVal() const
	{
	return val_mgr->Count(string_val->Len());
	}

int StringVal::Len() const
	{
	return AsString()->Len();
	}

const u_char* StringVal::Bytes() const
	{
	return AsString()->Bytes();
	}

const char* StringVal::CheckString() const
	{
	return AsString()->CheckString();
	}

string StringVal::ToStdString() const
	{
	auto* bs = AsString();
	return string((char*)bs->Bytes(), bs->Len());
	}

string_view StringVal::ToStdStringView() const
	{
	auto* bs = AsString();
	return string_view((char*)bs->Bytes(), bs->Len());
	}

StringVal* StringVal::ToUpper()
	{
	string_val->ToUpper();
	return this;
	}

void StringVal::ValDescribe(ODesc* d) const
	{
	// Should reintroduce escapes ? ###
	if ( d->WantQuotes() )
		d->Add("\"");
	d->AddBytes(string_val);
	if ( d->WantQuotes() )
		d->Add("\"");
	}

unsigned int StringVal::MemoryAllocation() const
	{
#pragma GCC diagnostic push
#pragma GCC diagnostic ignored "-Wdeprecated-declarations"
	return padded_sizeof(*this) + string_val->MemoryAllocation();
#pragma GCC diagnostic pop
	}

StringValPtr StringVal::Replace(RE_Matcher* re, const String& repl, bool do_all)
	{
	const u_char* s = Bytes();
	int offset = 0;
	int n = Len();

	// cut_points is a set of pairs of indices in str that should
	// be removed/replaced.  A pair <x,y> means "delete starting
	// at offset x, up to but not including offset y".
	vector<std::pair<int, int>> cut_points;

	int size = 0; // size of result

	while ( n > 0 )
		{
		// Find next match offset.
		int end_of_match;
		while ( n > 0 && (end_of_match = re->MatchPrefix(&s[offset], n)) <= 0 )
			{
			// This character is going to be copied to the result.
			++size;

			// Move on to next character.
			++offset;
			--n;
			}

		if ( n <= 0 )
			break;

		// s[offset .. offset+end_of_match-1] matches re.
		cut_points.push_back({offset, offset + end_of_match});

		offset += end_of_match;
		n -= end_of_match;

		if ( ! do_all )
			{
			// We've now done the first substitution - finished.
			// Include the remainder of the string in the result.
			size += n;
			break;
			}
		}

	// size now reflects amount of space copied.  Factor in amount
	// of space for replacement text.
	size += cut_points.size() * repl.Len();

	// And a final NUL for good health.
	++size;

	byte_vec result = new u_char[size];
	byte_vec r = result;

	// Copy it all over.
	int start_offset = 0;
	for ( const auto& point : cut_points )
		{
		int num_to_copy = point.first - start_offset;
		memcpy(r, s + start_offset, num_to_copy);

		r += num_to_copy;
		start_offset = point.second;

		// Now add in replacement text.
		memcpy(r, repl.Bytes(), repl.Len());
		r += repl.Len();
		}

	// Copy final trailing characters.
	int num_to_copy = Len() - start_offset;
	memcpy(r, s + start_offset, num_to_copy);
	r += num_to_copy;

	// Final NUL.  No need to increment r, since the length
	// computed from it in the next statement does not include
	// the NUL.
	r[0] = '\0';

	return make_intrusive<StringVal>(new String(true, result, r - result));
	}

ValPtr StringVal::DoClone(CloneState* state)
	{
	// We could likely treat this type as immutable and return a reference
	// instead of creating a new copy, but we first need to be careful and
	// audit whether anything internal actually does mutate it.
	return state->NewClone(this, make_intrusive<StringVal>(new String((u_char*)string_val->Bytes(),
	                                                                  string_val->Len(), true)));
	}

FuncVal::FuncVal(FuncPtr f) : Val(f->GetType())
	{
	func_val = std::move(f);
	}

FuncPtr FuncVal::AsFuncPtr() const
	{
	return func_val;
	}

ValPtr FuncVal::SizeVal() const
	{
	return val_mgr->Count(func_val->GetType()->ParamList()->GetTypes().size());
	}

void FuncVal::ValDescribe(ODesc* d) const
	{
	func_val->Describe(d);
	}

ValPtr FuncVal::DoClone(CloneState* state)
	{
	return make_intrusive<FuncVal>(func_val->DoClone());
	}

FileVal::FileVal(FilePtr f) : Val(make_intrusive<FileType>(base_type(TYPE_STRING)))
	{
	file_val = std::move(f);
	assert(file_val->GetType()->Tag() == TYPE_STRING);
	}

ValPtr FileVal::SizeVal() const
	{
	return make_intrusive<DoubleVal>(file_val->Size());
	}

void FileVal::ValDescribe(ODesc* d) const
	{
	file_val->Describe(d);
	}

ValPtr FileVal::DoClone(CloneState* state)
	{
	// I think we can just ref the file here - it is unclear what else
	// to do.  In the case of cached files, I think this is equivalent
	// to what happened before - serialization + unserialization just
	// gave you the same pointer that you already had.  In the case of
	// non-cached files, the behavior now is different; in the past,
	// serialize + unserialize gave you a new file object because the
	// old one was not in the list anymore. This object was
	// automatically opened. This does not happen anymore - instead you
	// get the non-cached pointer back which is brought back into the
	// cache when written to.
	return {NewRef{}, this};
	}

PatternVal::PatternVal(RE_Matcher* re) : Val(base_type(TYPE_PATTERN))
	{
	re_val = re;
	}

PatternVal::~PatternVal()
	{
	delete re_val;
	}

bool PatternVal::AddTo(Val* v, bool /* is_first_init */) const
	{
	if ( v->GetType()->Tag() != TYPE_PATTERN )
		{
		v->Error("not a pattern");
		return false;
		}

	PatternVal* pv = v->AsPatternVal();

	RE_Matcher* re = new RE_Matcher(AsPattern()->PatternText());
	re->AddPat(pv->AsPattern()->PatternText());
	re->Compile();

	pv->SetMatcher(re);

	return true;
	}

void PatternVal::SetMatcher(RE_Matcher* re)
	{
	delete AsPattern();
	re_val = re;
	}

bool PatternVal::MatchExactly(const String* s) const
	{
	return re_val->MatchExactly(s);
	}

bool PatternVal::MatchAnywhere(const String* s) const
	{
	return re_val->MatchAnywhere(s);
	}

void PatternVal::ValDescribe(ODesc* d) const
	{
	d->Add("/");
	d->Add(AsPattern()->PatternText());
	d->Add("/");
	}

unsigned int PatternVal::MemoryAllocation() const
	{
#pragma GCC diagnostic push
#pragma GCC diagnostic ignored "-Wdeprecated-declarations"
	return padded_sizeof(*this) + re_val->MemoryAllocation();
#pragma GCC diagnostic pop
	}

ValPtr PatternVal::DoClone(CloneState* state)
	{
	// We could likely treat this type as immutable and return a reference
	// instead of creating a new copy, but we first need to be careful and
	// audit whether anything internal actually does mutate it.
	auto re = new RE_Matcher(re_val->PatternText(), re_val->AnywherePatternText());
	re->Compile();
	return state->NewClone(this, make_intrusive<PatternVal>(re));
	}

ListVal::ListVal(TypeTag t) : Val(make_intrusive<TypeList>(t == TYPE_ANY ? nullptr : base_type(t)))
	{
	tag = t;
	}

ListVal::~ListVal() { }

ValPtr ListVal::SizeVal() const
	{
	return val_mgr->Count(vals.size());
	}

RE_Matcher* ListVal::BuildRE() const
	{
	if ( tag != TYPE_STRING )
		Internal("non-string list in ListVal::IncludedInString");

	RE_Matcher* re = new RE_Matcher();
	for ( const auto& val : vals )
		{
		const char* vs = (const char*)(val->AsString()->Bytes());
		re->AddPat(vs);
		}

	return re;
	}

void ListVal::Append(ValPtr v)
	{
	if ( type->AsTypeList()->IsPure() )
		{
		if ( v->GetType()->Tag() != tag )
			Internal("heterogeneous list in ListVal::Append");
		}

	const auto& vt = v->GetType();
	vals.emplace_back(std::move(v));
	type->AsTypeList()->Append(vt);
	}

TableValPtr ListVal::ToSetVal() const
	{
	if ( tag == TYPE_ANY )
		Internal("conversion of heterogeneous list to set");

	const auto& pt = type->AsTypeList()->GetPureType();
	auto set_index = make_intrusive<TypeList>(pt);
	set_index->Append(base_type(tag));
	auto s = make_intrusive<SetType>(std::move(set_index), nullptr);
	auto t = make_intrusive<TableVal>(std::move(s));

	for ( const auto& val : vals )
		t->Assign(val, nullptr);

	return t;
	}

void ListVal::Describe(ODesc* d) const
	{
	if ( d->IsBinary() || d->IsPortable() )
		{
		type->Describe(d);
		d->SP();
		d->Add(static_cast<uint64_t>(vals.size()));
		d->SP();
		}

	for ( auto i = 0u; i < vals.size(); ++i )
		{
		if ( i > 0u )
			{
			if ( d->IsReadable() || d->IsPortable() )
				{
				d->Add(",");
				d->SP();
				}
			}

		vals[i]->Describe(d);
		}
	}

ValPtr ListVal::DoClone(CloneState* state)
	{
	auto lv = make_intrusive<ListVal>(tag);
	lv->vals.reserve(vals.size());
	state->NewClone(this, lv);

	for ( const auto& val : vals )
		lv->Append(val->Clone(state));

	return lv;
	}

unsigned int ListVal::MemoryAllocation() const
	{
#pragma GCC diagnostic push
#pragma GCC diagnostic ignored "-Wdeprecated-declarations"
	unsigned int size = 0;
	for ( const auto& val : vals )
		size += val->MemoryAllocation();

	size += util::pad_size(vals.capacity() * sizeof(decltype(vals)::value_type));
	return size + padded_sizeof(*this) + type->MemoryAllocation();
#pragma GCC diagnostic pop
	}

TableEntryVal* TableEntryVal::Clone(Val::CloneState* state)
	{
	auto rval = new TableEntryVal(val ? val->Clone(state) : nullptr);
	rval->expire_access_time = expire_access_time;
	return rval;
	}

TableValTimer::TableValTimer(TableVal* val, double t) : detail::Timer(t, detail::TIMER_TABLE_VAL)
	{
	table = val;
	}

TableValTimer::~TableValTimer()
	{
	table->ClearTimer(this);
	}

void TableValTimer::Dispatch(double t, bool is_expire)
	{
	if ( ! is_expire )
		{
		table->ClearTimer(this);
		table->DoExpire(t);
		}
	}

static void table_entry_val_delete_func(void* val)
	{
	TableEntryVal* tv = (TableEntryVal*)val;
	delete tv;
	}

static void find_nested_record_types(const TypePtr& t, std::set<RecordType*>* found)
	{
	if ( ! t )
		return;

	switch ( t->Tag() )
		{
		case TYPE_RECORD:
			{
			auto rt = t->AsRecordType();
			found->emplace(rt);

			for ( auto i = 0; i < rt->NumFields(); ++i )
				find_nested_record_types(rt->FieldDecl(i)->type, found);
			}
			return;
		case TYPE_TABLE:
			find_nested_record_types(t->AsTableType()->GetIndices(), found);
			find_nested_record_types(t->AsTableType()->Yield(), found);
			return;
		case TYPE_LIST:
			{
			for ( const auto& type : t->AsTypeList()->GetTypes() )
				find_nested_record_types(type, found);
			}
			return;
		case TYPE_FUNC:
			find_nested_record_types(t->AsFuncType()->Params(), found);
			find_nested_record_types(t->AsFuncType()->Yield(), found);
			return;
		case TYPE_VECTOR:
			find_nested_record_types(t->AsVectorType()->Yield(), found);
			return;
		case TYPE_TYPE:
			find_nested_record_types(t->AsTypeType()->GetType(), found);
			return;
		default:
			return;
		}
	}

TableVal::TableVal(TableTypePtr t, detail::AttributesPtr a) : Val(t)
	{
	Init(std::move(t));
	SetAttrs(std::move(a));

	if ( ! run_state::is_parsing )
		return;

	for ( const auto& t : table_type->GetIndexTypes() )
		{
		std::set<RecordType*> found;
		// TODO: this likely doesn't have to be repeated for each new TableVal,
		//       can remember the resulting dependencies per TableType
		find_nested_record_types(t, &found);

		for ( auto rt : found )
			parse_time_table_record_dependencies[rt].emplace_back(NewRef{}, this);
		}
	}

void TableVal::Init(TableTypePtr t)
	{
	table_type = std::move(t);
	expire_func = nullptr;
	expire_time = nullptr;
	expire_iterator = nullptr;
	timer = nullptr;
	def_val = nullptr;

	if ( table_type->IsSubNetIndex() )
		subnets = new detail::PrefixTable;
	else
		subnets = nullptr;

	table_hash = new detail::CompositeHash(table_type->GetIndices());
	table_val = new PDict<TableEntryVal>;
	table_val->SetDeleteFunc(table_entry_val_delete_func);
	}

TableVal::~TableVal()
	{
	if ( timer )
		detail::timer_mgr->Cancel(timer);

	delete table_hash;
	delete table_val;
	delete subnets;
	delete expire_iterator;
	}

void TableVal::RemoveAll()
	{
	delete expire_iterator;
	expire_iterator = nullptr;
	// Here we take the brute force approach.
	delete table_val;
	table_val = new PDict<TableEntryVal>;
	table_val->SetDeleteFunc(table_entry_val_delete_func);
	}

int TableVal::Size() const
	{
	return table_val->Length();
	}

int TableVal::RecursiveSize() const
	{
	int n = table_val->Length();

	if ( GetType()->IsSet() || GetType()->AsTableType()->Yield()->Tag() != TYPE_TABLE )
		return n;

	for ( const auto& ve : *table_val )
		{
		auto* tv = ve.GetValue<TableEntryVal*>();
		if ( tv->GetVal() )
			n += tv->GetVal()->AsTableVal()->RecursiveSize();
		}

	return n;
	}

void TableVal::SetAttrs(detail::AttributesPtr a)
	{
	attrs = std::move(a);

	if ( ! attrs )
		return;

	CheckExpireAttr(detail::ATTR_EXPIRE_READ);
	CheckExpireAttr(detail::ATTR_EXPIRE_WRITE);
	CheckExpireAttr(detail::ATTR_EXPIRE_CREATE);

	const auto& ef = attrs->Find(detail::ATTR_EXPIRE_FUNC);

	if ( ef )
		{
		if ( GetType()->AsTableType()->CheckExpireFuncCompatibility(ef) )
			expire_func = ef->GetExpr();
		else
			expire_func = nullptr;
		}

	const auto& cf = attrs->Find(detail::ATTR_ON_CHANGE);

	if ( cf )
		change_func = cf->GetExpr();

	auto bs = attrs->Find(detail::ATTR_BROKER_STORE);
	if ( bs && broker_store.empty() )
		{
		auto c = bs->GetExpr()->Eval(nullptr);
		assert(c);
		assert(c->GetType()->Tag() == TYPE_STRING);
		broker_store = c->AsStringVal()->AsString()->CheckString();
		broker_mgr->AddForwardedStore(broker_store, {NewRef{}, this});
		}
	}

void TableVal::CheckExpireAttr(detail::AttrTag at)
	{
	const auto& a = attrs->Find(at);

	if ( a )
		{
		expire_time = a->GetExpr();

		if ( expire_time->GetType()->Tag() != TYPE_INTERVAL )
			{
			if ( ! expire_time->IsError() )
				expire_time->SetError("expiration interval has wrong type");

			return;
			}

		if ( timer )
			detail::timer_mgr->Cancel(timer);

		// As network_time is not necessarily initialized yet,
		// we set a timer which fires immediately.
		timer = new TableValTimer(this, 1);
		detail::timer_mgr->Add(timer);
		}
	}

bool TableVal::Assign(ValPtr index, ValPtr new_val, bool broker_forward,
                      bool* iterators_invalidated)
	{
	auto k = MakeHashKey(*index);

	if ( ! k )
		{
		index->Error("index type doesn't match table", table_type->GetIndices().get());
		return false;
		}

	return Assign(std::move(index), std::move(k), std::move(new_val), broker_forward,
	              iterators_invalidated);
	}

bool TableVal::Assign(ValPtr index, std::unique_ptr<detail::HashKey> k, ValPtr new_val,
                      bool broker_forward, bool* iterators_invalidated)
	{
	bool is_set = table_type->IsSet();

	if ( (is_set && new_val) || (! is_set && ! new_val) )
		InternalWarning("bad set/table in TableVal::Assign");

	TableEntryVal* new_entry_val = new TableEntryVal(std::move(new_val));
	detail::HashKey k_copy(k->Key(), k->Size(), k->Hash());
	TableEntryVal* old_entry_val = table_val->Insert(k.get(), new_entry_val, iterators_invalidated);

	// If the dictionary index already existed, the insert may free up the
	// memory allocated to the key bytes, so have to assume k is invalid
	// from here on out.
	k = nullptr;

	if ( subnets )
		{
		if ( ! index )
			{
			auto v = RecreateIndex(k_copy);
			subnets->Insert(v.get(), new_entry_val);
			}
		else
			subnets->Insert(index.get(), new_entry_val);
		}

	// Keep old expiration time if necessary.
	if ( old_entry_val && attrs && attrs->Find(detail::ATTR_EXPIRE_CREATE) )
		new_entry_val->SetExpireAccess(old_entry_val->ExpireAccessTime());

	Modified();

	if ( change_func || (broker_forward && ! broker_store.empty()) )
		{
		auto change_index = index ? std::move(index) : RecreateIndex(k_copy);

		if ( broker_forward && ! broker_store.empty() )
			SendToStore(change_index.get(), new_entry_val,
			            old_entry_val ? ELEMENT_CHANGED : ELEMENT_NEW);

		if ( change_func )
			{
			const auto& v = old_entry_val ? old_entry_val->GetVal() : new_entry_val->GetVal();
			CallChangeFunc(change_index, v, old_entry_val ? ELEMENT_CHANGED : ELEMENT_NEW);
			}
		}

	delete old_entry_val;

	return true;
	}

ValPtr TableVal::SizeVal() const
	{
	return val_mgr->Count(Size());
	}

bool TableVal::AddTo(Val* val, bool is_first_init) const
	{
	return AddTo(val, is_first_init, true);
	}

bool TableVal::AddTo(Val* val, bool is_first_init, bool propagate_ops) const
	{
	if ( val->GetType()->Tag() != TYPE_TABLE )
		{
		val->Error("not a table");
		return false;
		}

	TableVal* t = val->AsTableVal();

	if ( ! same_type(type, t->GetType()) )
		{
		type->Error("table type clash", t->GetType().get());
		return false;
		}

	for ( const auto& tble : *table_val )
		{
		auto k = tble.GetHashKey();
		auto* v = tble.GetValue<TableEntryVal*>();

		if ( is_first_init && t->AsTable()->Lookup(k.get()) )
			{
			auto key = table_hash->RecoverVals(*k);
			// ### Shouldn't complain if their values are equal.
			key->Warn("multiple initializations for index");
			continue;
			}

		if ( type->IsSet() )
			{
			if ( ! t->Assign(v->GetVal(), std::move(k), nullptr) )
				return false;
			}
		else
			{
			if ( ! t->Assign(nullptr, std::move(k), v->GetVal()) )
				return false;
			}
		}

	return true;
	}

bool TableVal::RemoveFrom(Val* val) const
	{
	if ( val->GetType()->Tag() != TYPE_TABLE )
		{
		val->Error("not a table");
		return false;
		}

	TableVal* t = val->AsTableVal();

	if ( ! same_type(type, t->GetType()) )
		{
		type->Error("table type clash", t->GetType().get());
		return false;
		}

	for ( const auto& tble : *table_val )
		{
		// Not sure that this is 100% sound, since the HashKey
		// comes from one table but is being used in another.
		// OTOH, they are both the same type, so as long as
		// we don't have hash keys that are keyed per dictionary,
		// it should work ...
		auto k = tble.GetHashKey();
		t->Remove(*k);
		}

	return true;
	}

TableValPtr TableVal::Intersection(const TableVal& tv) const
	{
	auto result = make_intrusive<TableVal>(table_type);

	const PDict<TableEntryVal>* t0 = table_val;
	const PDict<TableEntryVal>* t1 = tv.AsTable();

	// Figure out which is smaller; assign it to t1.
	if ( t1->Length() > t0->Length() )
		{ // Swap.
		const PDict<TableEntryVal>* tmp = t1;
		t1 = t0;
		t0 = tmp;
		}

	for ( const auto& tble : *t1 )
		{
		auto k = tble.GetHashKey();

		// Here we leverage the same assumption about consistent
		// hashes as in TableVal::RemoveFrom above.
		if ( t0->Lookup(k.get()) )
			result->table_val->Insert(k.get(), new TableEntryVal(nullptr));
		}

	return result;
	}

bool TableVal::EqualTo(const TableVal& tv) const
	{
	const PDict<TableEntryVal>* t0 = table_val;
	const PDict<TableEntryVal>* t1 = tv.AsTable();

	if ( t0->Length() != t1->Length() )
		return false;

	for ( const auto& tble : *t0 )
		{
		auto k = tble.GetHashKey();

		// Here we leverage the same assumption about consistent
		// hashes as in TableVal::RemoveFrom above.
		if ( ! t1->Lookup(k.get()) )
			return false;
		}

	return true;
	}

bool TableVal::IsSubsetOf(const TableVal& tv) const
	{
	const PDict<TableEntryVal>* t0 = table_val;
	const PDict<TableEntryVal>* t1 = tv.AsTable();

	if ( t0->Length() > t1->Length() )
		return false;

	for ( const auto& tble : *t0 )
		{
		auto k = tble.GetHashKey();

		// Here we leverage the same assumption about consistent
		// hashes as in TableVal::RemoveFrom above.
		if ( ! t1->Lookup(k.get()) )
			return false;
		}

	return true;
	}

bool TableVal::ExpandAndInit(ValPtr index, ValPtr new_val)
	{
	const auto& index_type = index->GetType();

	if ( index_type->IsSet() )
		{
		index = index->AsTableVal()->ToListVal();
		return ExpandAndInit(std::move(index), std::move(new_val));
		}

	if ( index_type->Tag() != TYPE_LIST )
		// Nothing to expand.
		return CheckAndAssign(std::move(index), std::move(new_val));

	ListVal* iv = index->AsListVal();
	if ( iv->BaseTag() != TYPE_ANY )
		{
		if ( table_type->GetIndices()->GetTypes().size() != 1 )
			reporter->InternalError("bad singleton list index");

		for ( int i = 0; i < iv->Length(); ++i )
			if ( ! ExpandAndInit(iv->Idx(i), new_val) )
				return false;

		return true;
		}

	else
		{ // Compound table.
		int i;

		for ( i = 0; i < iv->Length(); ++i )
			{
			const auto& v = iv->Idx(i);
			// ### if CompositeHash::ComputeHash did flattening
			// of 1-element lists (like ComputeSingletonHash does),
			// then we could optimize here.
			const auto& t = v->GetType();

			if ( t->IsSet() || t->Tag() == TYPE_LIST )
				break;
			}

		if ( i >= iv->Length() )
			// Nothing to expand.
			return CheckAndAssign(std::move(index), std::move(new_val));
		else
			return ExpandCompoundAndInit(iv, i, std::move(new_val));
		}
	}

ValPtr TableVal::Default(const ValPtr& index)
	{
	const auto& def_attr = GetAttr(detail::ATTR_DEFAULT);

	if ( ! def_attr )
		return nullptr;

	if ( ! def_val )
		{
		const auto& ytype = GetType()->Yield();
		const auto& dtype = def_attr->GetExpr()->GetType();

		if ( dtype->Tag() == TYPE_RECORD && ytype->Tag() == TYPE_RECORD &&
		     ! same_type(dtype, ytype) &&
		     record_promotion_compatible(dtype->AsRecordType(), ytype->AsRecordType()) )
			{
			auto rt = cast_intrusive<RecordType>(ytype);
			auto coerce = make_intrusive<detail::RecordCoerceExpr>(def_attr->GetExpr(),
			                                                       std::move(rt));

			def_val = coerce->Eval(nullptr);
			}

		else
			def_val = def_attr->GetExpr()->Eval(nullptr);
		}

	if ( ! def_val )
		{
		Error("non-constant default attribute");
		return nullptr;
		}

	if ( def_val->GetType()->Tag() != TYPE_FUNC ||
	     same_type(def_val->GetType(), GetType()->Yield()) )
		{
		if ( def_attr->GetExpr()->IsConst() )
			return def_val;

		try
			{
			return def_val->Clone();
			}
		catch ( InterpreterException& e )
			{ /* Already reported. */
			}

		Error("&default value for table is not clone-able");
		return nullptr;
		}

	const Func* f = def_val->AsFunc();
	Args vl;

	if ( index->GetType()->Tag() == TYPE_LIST )
		{
		auto lv = index->AsListVal();
		vl.reserve(lv->Length());

		for ( const auto& v : lv->Vals() )
			vl.emplace_back(v);
		}
	else
		vl.emplace_back(index);

	ValPtr result;

	try
		{
		result = f->Invoke(&vl);
		}

	catch ( InterpreterException& e )
		{ /* Already reported. */
		}

	if ( ! result )
		{
		Error("no value returned from &default function");
		return nullptr;
		}

	return result;
	}

const ValPtr& TableVal::Find(const ValPtr& index)
	{
	if ( subnets )
		{
		TableEntryVal* v = (TableEntryVal*)subnets->Lookup(index.get());
		if ( v )
			{
			if ( attrs && attrs->Find(detail::ATTR_EXPIRE_READ) )
				v->SetExpireAccess(run_state::network_time);

			if ( v->GetVal() )
				return v->GetVal();

			return val_mgr->True();
			}

		return Val::nil;
		}

	if ( table_val->Length() > 0 )
		{
		auto k = MakeHashKey(*index);

		if ( k )
			{
			TableEntryVal* v = table_val->Lookup(k.get());

			if ( v )
				{
				if ( attrs && attrs->Find(detail::ATTR_EXPIRE_READ) )
					v->SetExpireAccess(run_state::network_time);

				if ( v->GetVal() )
					return v->GetVal();

				return val_mgr->True();
				}
			}
		}

	return Val::nil;
	}

ValPtr TableVal::FindOrDefault(const ValPtr& index)
	{
	if ( auto rval = Find(index) )
		return rval;

	return Default(index);
	}

bool TableVal::Contains(const IPAddr& addr) const
	{
	if ( ! subnets )
		{
		reporter->InternalError("'Contains' called on wrong table/set type");
		return false;
		}

	return (subnets->Lookup(addr, 128, false) != 0);
	}

VectorValPtr TableVal::LookupSubnets(const SubNetVal* search)
	{
	if ( ! subnets )
		reporter->InternalError("LookupSubnets called on wrong table type");

	auto result = make_intrusive<VectorVal>(id::find_type<VectorType>("subnet_vec"));

	auto matches = subnets->FindAll(search);
	for ( auto element : matches )
		result->Assign(result->Size(), make_intrusive<SubNetVal>(get<0>(element)));

	return result;
	}

TableValPtr TableVal::LookupSubnetValues(const SubNetVal* search)
	{
	if ( ! subnets )
		reporter->InternalError("LookupSubnetValues called on wrong table type");

	auto nt = make_intrusive<TableVal>(this->GetType<TableType>());

	auto matches = subnets->FindAll(search);
	for ( auto element : matches )
		{
		auto s = make_intrusive<SubNetVal>(get<0>(element));
		TableEntryVal* entry = reinterpret_cast<TableEntryVal*>(get<1>(element));

		if ( entry && entry->GetVal() )
			nt->Assign(std::move(s), entry->GetVal());
		else
			nt->Assign(std::move(s), nullptr); // set

		if ( entry )
			{
			if ( attrs && attrs->Find(detail::ATTR_EXPIRE_READ) )
				entry->SetExpireAccess(run_state::network_time);
			}
		}

	return nt;
	}

bool TableVal::UpdateTimestamp(Val* index)
	{
	TableEntryVal* v;

	if ( subnets )
		v = (TableEntryVal*)subnets->Lookup(index);
	else
		{
		auto k = MakeHashKey(*index);

		if ( ! k )
			return false;

		v = table_val->Lookup(k.get());
		}

	if ( ! v )
		return false;

	v->SetExpireAccess(run_state::network_time);

	return true;
	}

ListValPtr TableVal::RecreateIndex(const detail::HashKey& k) const
	{
	return table_hash->RecoverVals(k);
	}

void TableVal::CallChangeFunc(const ValPtr& index, const ValPtr& old_value, OnChangeType tpe)
	{
	if ( ! change_func || ! index || in_change_func )
		return;

	if ( ! table_type->IsSet() && ! old_value )
		return;

	try
		{
		auto thefunc = change_func->Eval(nullptr);

		if ( ! thefunc )
			return;

		if ( thefunc->GetType()->Tag() != TYPE_FUNC )
			{
			thefunc->Error("not a function");
			return;
			}

		const Func* f = thefunc->AsFunc();
		Args vl;

		// we either get passed the raw index_val - or a ListVal with exactly one element.
		if ( index->GetType()->Tag() == TYPE_LIST )
			vl.reserve(2 + index->AsListVal()->Length() + table_type->IsTable());
		else
			vl.reserve(3 + table_type->IsTable());

		vl.emplace_back(NewRef{}, this);

		switch ( tpe )
			{
			case ELEMENT_NEW:
				vl.emplace_back(BifType::Enum::TableChange->GetEnumVal(
					BifEnum::TableChange::TABLE_ELEMENT_NEW));
				break;
			case ELEMENT_CHANGED:
				vl.emplace_back(BifType::Enum::TableChange->GetEnumVal(
					BifEnum::TableChange::TABLE_ELEMENT_CHANGED));
				break;
			case ELEMENT_REMOVED:
				vl.emplace_back(BifType::Enum::TableChange->GetEnumVal(
					BifEnum::TableChange::TABLE_ELEMENT_REMOVED));
				break;
			case ELEMENT_EXPIRED:
				vl.emplace_back(BifType::Enum::TableChange->GetEnumVal(
					BifEnum::TableChange::TABLE_ELEMENT_EXPIRED));
			}

		if ( index->GetType()->Tag() == TYPE_LIST )
			{
			for ( const auto& v : index->AsListVal()->Vals() )
				vl.emplace_back(v);
			}
		else
			vl.emplace_back(index);

		if ( table_type->IsTable() )
			vl.emplace_back(old_value);

		in_change_func = true;
		f->Invoke(&vl);
		}
	catch ( InterpreterException& e )
		{
		}

	in_change_func = false;
	}

void TableVal::SendToStore(const Val* index, const TableEntryVal* new_entry_val, OnChangeType tpe)
	{
	if ( broker_store.empty() || ! index )
		return;

	try
		{
		auto handle = broker_mgr->LookupStore(broker_store);

		if ( ! handle )
			return;

		// For simple indexes, we either get passed the raw index_val - or a ListVal with exactly
		// one element. We unoll this in the second case. For complex indexes, we just pass the
		// ListVal.
		const Val* index_val;
		if ( index->GetType()->Tag() == TYPE_LIST && index->AsListVal()->Length() == 1 )
			index_val = index->AsListVal()->Idx(0).get();
		else
			index_val = index;

		auto broker_index = Broker::detail::val_to_data(index_val);

		if ( ! broker_index )
			{
			emit_builtin_error("invalid Broker data conversation for table index");
			return;
			}

		switch ( tpe )
			{
			case ELEMENT_NEW:
			case ELEMENT_CHANGED:
				{
				std::optional<broker::timespan> expiry;
<<<<<<< HEAD

=======
>>>>>>> ff4f3f35
				auto expire_time = GetExpireTime();
				if ( expire_time == 0 )
					// Entry is set to immediately expire. Let's not forward it.
					break;

				if ( expire_time > 0 )
					{
					if ( attrs->Find(detail::ATTR_EXPIRE_CREATE) )
						{
						// for create expiry, we have to substract the already elapsed time from
						// the expiry.
						auto e = expire_time -
						         (run_state::network_time - new_entry_val->ExpireAccessTime());
						if ( e <= 0 )
							// element already expired? Let's not insert it.
							break;

						expiry = Broker::detail::convert_expiry(e);
						}
					else
						expiry = Broker::detail::convert_expiry(expire_time);
					}

				if ( table_type->IsSet() )
					handle->store.put(std::move(*broker_index), broker::data(), expiry);
				else
					{
					if ( ! new_entry_val )
						{
						emit_builtin_error(
							"did not receive new value for Broker datastore send operation");
						return;
						}

					auto new_value = new_entry_val->GetVal().get();
					auto broker_val = Broker::detail::val_to_data(new_value);
					if ( ! broker_val )
						{
						emit_builtin_error("invalid Broker data conversation for table value");
						return;
						}

					handle->store.put(std::move(*broker_index), std::move(*broker_val), expiry);
					}
				break;
				}

			case ELEMENT_REMOVED:
				handle->store.erase(std::move(*broker_index));
				break;

			case ELEMENT_EXPIRED:
				// we do nothing here. The Broker store does its own expiration - so the element
				// should expire at about the same time.
				break;
			}
		}
	catch ( InterpreterException& e )
		{
		emit_builtin_error("The previous error was encountered while trying to resolve the "
		                   "&broker_store attribute of the set/table. Potentially the "
		                   "Broker::Store has not been initialized before being used.");
		}
	}

ValPtr TableVal::Remove(const Val& index, bool broker_forward, bool* iterators_invalidated)
	{
	auto k = MakeHashKey(index);

	TableEntryVal* v = k ? table_val->RemoveEntry(k.get(), iterators_invalidated) : nullptr;
	ValPtr va;

	if ( v )
		va = v->GetVal() ? v->GetVal() : IntrusivePtr{NewRef{}, this};

	if ( subnets && ! subnets->Remove(&index) )
		reporter->InternalWarning("index not in prefix table");

	delete v;

	Modified();

	if ( broker_forward && ! broker_store.empty() )
		SendToStore(&index, nullptr, ELEMENT_REMOVED);

	if ( change_func )
		{
		// this is totally cheating around the fact that we need a Intrusive pointer.
		ValPtr changefunc_val = RecreateIndex(*(k.get()));
		CallChangeFunc(changefunc_val, va, ELEMENT_REMOVED);
		}

	return va;
	}

ValPtr TableVal::Remove(const detail::HashKey& k, bool* iterators_invalidated)
	{
	TableEntryVal* v = table_val->RemoveEntry(k, iterators_invalidated);
	ValPtr va;

	if ( v )
		va = v->GetVal() ? v->GetVal() : IntrusivePtr{NewRef{}, this};

	if ( subnets )
		{
		auto index = table_hash->RecoverVals(k);

		if ( ! subnets->Remove(index.get()) )
			reporter->InternalWarning("index not in prefix table");
		}

	delete v;

	Modified();

	if ( va && (change_func || ! broker_store.empty()) )
		{
		auto index = table_hash->RecoverVals(k);
		if ( ! broker_store.empty() )
			SendToStore(index.get(), nullptr, ELEMENT_REMOVED);

		if ( change_func && va )
			CallChangeFunc(index, va, ELEMENT_REMOVED);
		}

	return va;
	}

ListValPtr TableVal::ToListVal(TypeTag t) const
	{
	auto l = make_intrusive<ListVal>(t);

	for ( const auto& tble : *table_val )
		{
		auto k = tble.GetHashKey();
		auto index = table_hash->RecoverVals(*k);

		if ( t == TYPE_ANY )
			l->Append(std::move(index));
		else
			{
			// We're expecting a pure list, flatten the ListVal.
			if ( index->Length() != 1 )
				InternalWarning("bad index in TableVal::ToListVal");

			l->Append(index->Idx(0));
			}
		}

	return l;
	}

ListValPtr TableVal::ToPureListVal() const
	{
	const auto& tl = table_type->GetIndices()->GetTypes();
	if ( tl.size() != 1 )
		{
		InternalWarning("bad index type in TableVal::ToPureListVal");
		return nullptr;
		}

	return ToListVal(tl[0]->Tag());
	}

std::unordered_map<ValPtr, ValPtr> TableVal::ToMap() const
	{
	std::unordered_map<ValPtr, ValPtr> res;

	for ( const auto& iter : *table_val )
		{
		auto k = iter.GetHashKey();
		auto v = iter.GetValue<TableEntryVal*>();
		auto vl = table_hash->RecoverVals(*k);

		res[std::move(vl)] = v->GetVal();
		}

	return res;
	}

const detail::AttrPtr& TableVal::GetAttr(detail::AttrTag t) const
	{
	return attrs ? attrs->Find(t) : detail::Attr::nil;
	}

void TableVal::Describe(ODesc* d) const
	{
	int n = table_val->Length();

	if ( d->IsBinary() || d->IsPortable() )
		{
		table_type->Describe(d);
		d->SP();
		d->Add(n);
		d->SP();
		}

	if ( d->IsPortable() || d->IsReadable() )
		{
		d->Add("{");
		d->PushIndent();
		}

	bool determ = d->WantDeterminism();
	std::vector<std::string> elem_descs;

	auto iter = table_val->begin();

	for ( int i = 0; i < n; ++i )
		{
		if ( iter == table_val->end() )
			reporter->InternalError("hash table underflow in TableVal::Describe");

		auto k = iter->GetHashKey();
		auto* v = iter->GetValue<TableEntryVal*>();

		auto vl = table_hash->RecoverVals(*k);
		int dim = vl->Length();

		ODesc intermediary_d;
		ODesc* d_ptr = determ ? &intermediary_d : d;

		if ( ! determ && i > 0 )
			{
			if ( ! d->IsBinary() )
				d->Add(",");

			d->NL();
			}

		if ( d->IsReadable() )
			{
			if ( dim != 1 || ! table_type->IsSet() )
				d_ptr->Add("[");
			}
		else
			{
			d_ptr->Add(dim);
			d_ptr->SP();
			}

		// The following shows the HashKey state as well:
		// k->Describe(d_ptr);
		// d_ptr->SP();
		vl->Describe(d_ptr);

		if ( table_type->IsSet() )
			{ // We're a set, not a table.
			if ( d->IsReadable() )
				if ( dim != 1 )
					d_ptr->AddSP("]");
			}
		else
			{
			if ( d->IsReadable() )
				d_ptr->AddSP("] =");
			if ( v->GetVal() )
				v->GetVal()->Describe(d_ptr);
			}

		if ( d->IsReadable() && ! d->IsShort() && d->IncludeStats() )
			{
			d_ptr->Add(" @");
			d_ptr->Add(util::detail::fmt_access_time(v->ExpireAccessTime()));
			}

		if ( determ )
			elem_descs.emplace_back(d_ptr->Description());

		++iter;
		}

	if ( iter != table_val->end() )
		reporter->InternalError("hash table overflow in TableVal::Describe");

	if ( determ )
		{
		sort(elem_descs.begin(), elem_descs.end());
		bool did_elems = false;

		for ( const auto& ed : elem_descs )
			{
			if ( did_elems )
				{
				if ( ! d->IsBinary() )
					d->Add(",");

				d->NL();
				}

			d->Add(ed);
			did_elems = true;
			}
		}

	if ( d->IsPortable() || d->IsReadable() )
		{
		d->PopIndent();
		d->Add("}");
		}
	}

bool TableVal::ExpandCompoundAndInit(ListVal* lv, int k, ValPtr new_val)
	{
	Val* ind_k_v = lv->Idx(k).get();
	auto ind_k = ind_k_v->GetType()->IsSet() ? ind_k_v->AsTableVal()->ToListVal()
	                                         : ListValPtr{NewRef{}, ind_k_v->AsListVal()};

	for ( int i = 0; i < ind_k->Length(); ++i )
		{
		const auto& ind_k_i = ind_k->Idx(i);
		auto expd = make_intrusive<ListVal>(TYPE_ANY);

		for ( auto j = 0; j < lv->Length(); ++j )
			{
			const auto& v = lv->Idx(j);

			if ( j == k )
				expd->Append(ind_k_i);
			else
				expd->Append(v);
			}

		if ( ! ExpandAndInit(std::move(expd), new_val) )
			return false;
		}

	return true;
	}

bool TableVal::CheckAndAssign(ValPtr index, ValPtr new_val)
	{
	Val* v = nullptr;
	if ( subnets )
		// We need an exact match here.
		v = (Val*)subnets->Lookup(index.get(), true);
	else
		v = Find(index).get();

	if ( v )
		index->Warn("multiple initializations for index");

	return Assign(std::move(index), std::move(new_val));
	}

void TableVal::InitDefaultFunc(detail::Frame* f)
	{
	// Value aready initialized.
	if ( def_val )
		return;

	const auto& def_attr = GetAttr(detail::ATTR_DEFAULT);

	if ( ! def_attr )
		return;

	const auto& ytype = GetType()->Yield();
	const auto& dtype = def_attr->GetExpr()->GetType();

	if ( dtype->Tag() == TYPE_RECORD && ytype->Tag() == TYPE_RECORD && ! same_type(dtype, ytype) &&
	     record_promotion_compatible(dtype->AsRecordType(), ytype->AsRecordType()) )
		return; // TableVal::Default will handle this.

	def_val = def_attr->GetExpr()->Eval(f);
	}

void TableVal::InitTimer(double delay)
	{
	timer = new TableValTimer(this, run_state::network_time + delay);
	detail::timer_mgr->Add(timer);
	}

void TableVal::DoExpire(double t)
	{
	if ( ! type )
		return; // FIX ME ###

	double timeout = GetExpireTime();

	if ( timeout < 0 )
		// Skip in case of unset/invalid expiration value. If it's an
		// error, it has been reported already.
		return;

	if ( ! expire_iterator )
		{
		auto it = table_val->begin_robust();
		expire_iterator = new RobustDictIterator(std::move(it));
		}

	bool modified = false;

	for ( int i = 0;
	      i < zeek::detail::table_incremental_step && *expire_iterator != table_val->end_robust();
	      ++i, ++(*expire_iterator) )
		{
		auto v = (*expire_iterator)->GetValue<TableEntryVal*>();

		if ( v->ExpireAccessTime() == 0 )
			{
			// This happens when we insert val while network_time
			// hasn't been initialized yet (e.g. in zeek_init()), and
			// also when bro_start_network_time hasn't been initialized
			// (e.g. before first packet).  The expire_access_time is
			// correct, so we just need to wait.
			}

		else if ( v->ExpireAccessTime() + timeout < t )
			{
			auto k = (*expire_iterator)->GetHashKey();
			ListValPtr idx = nullptr;

			if ( expire_func )
				{
				idx = RecreateIndex(*k);
				double secs = CallExpireFunc(idx);

				// It's possible that the user-provided
				// function modified or deleted the table
				// value, so look it up again.
				v = table_val->Lookup(k.get());

				if ( ! v )
					{ // user-provided function deleted it
					if ( ! expire_iterator )
						// Entire table got dropped (e.g. clear_table() / RemoveAll())
						break;

					continue;
					}

				if ( secs > 0 )
					{
					// User doesn't want us to expire
					// this now.
					v->SetExpireAccess(run_state::network_time - timeout + secs);
					continue;
					}
				}

			if ( subnets )
				{
				if ( ! idx )
					idx = RecreateIndex(*k);
				if ( ! subnets->Remove(idx.get()) )
					reporter->InternalWarning("index not in prefix table");
				}

			table_val->RemoveEntry(k.get());
			if ( change_func )
				{
				if ( ! idx )
					idx = RecreateIndex(*k);

				CallChangeFunc(idx, v->GetVal(), ELEMENT_EXPIRED);
				}

			delete v;
			modified = true;
			}
		}

	if ( modified )
		Modified();

	if ( ! expire_iterator || (*expire_iterator) == table_val->end_robust() )
		{
		delete expire_iterator;
		expire_iterator = nullptr;
		InitTimer(zeek::detail::table_expire_interval);
		}
	else
		InitTimer(zeek::detail::table_expire_delay);
	}

double TableVal::GetExpireTime()
	{
	if ( ! expire_time )
		return -1;

	double interval;

	try
		{
		auto timeout = expire_time->Eval(nullptr);
		interval = (timeout ? timeout->AsInterval() : -1);
		}
	catch ( InterpreterException& e )
		{
		interval = -1;
		}

	if ( interval >= 0 )
		return interval;

	expire_time = nullptr;

	if ( timer )
		detail::timer_mgr->Cancel(timer);

	return -1;
	}

double TableVal::CallExpireFunc(ListValPtr idx)
	{
	if ( ! expire_func )
		return 0;

	double secs = 0;

	try
		{
		auto vf = expire_func->Eval(nullptr);

		if ( ! vf )
			// Will have been reported already.
			return 0;

		if ( vf->GetType()->Tag() != TYPE_FUNC )
			{
			vf->Error("not a function");
			return 0;
			}

		const Func* f = vf->AsFunc();
		Args vl;

		const auto& func_args = f->GetType()->ParamList()->GetTypes();
		// backwards compatibility with idx: any idiom
		bool any_idiom = func_args.size() == 2 && func_args.back()->Tag() == TYPE_ANY;

		if ( ! any_idiom )
			{
			auto lv = idx->AsListVal();
			vl.reserve(1 + lv->Length());
			vl.emplace_back(NewRef{}, this);

			for ( const auto& v : lv->Vals() )
				vl.emplace_back(v);
			}
		else
			{
			vl.reserve(2);
			vl.emplace_back(NewRef{}, this);

			ListVal* idx_list = idx->AsListVal();
			// Flatten if only one element
			if ( idx_list->Length() == 1 )
				vl.emplace_back(idx_list->Idx(0));
			else
				vl.emplace_back(std::move(idx));
			}

		auto result = f->Invoke(&vl);

		if ( result )
			secs = result->AsInterval();
		}

	catch ( InterpreterException& e )
		{
		}

	return secs;
	}

ValPtr TableVal::DoClone(CloneState* state)
	{
	auto tv = make_intrusive<TableVal>(table_type);
	state->NewClone(this, tv);

	const PDict<TableEntryVal>* tbl = AsTable();
	for ( const auto& tble : *table_val )
		{
		auto key = tble.GetHashKey();
		auto* val = tble.GetValue<TableEntryVal*>();
		TableEntryVal* nval = val->Clone(state);
		tv->table_val->Insert(key.get(), nval);

		if ( subnets )
			{
			auto idx = RecreateIndex(*key);
			tv->subnets->Insert(idx.get(), nval);
			}
		}

	tv->attrs = attrs;

	if ( expire_time )
		{
		tv->expire_time = expire_time;

		// As network_time is not necessarily initialized yet, we set
		// a timer which fires immediately.
		tv->timer = new TableValTimer(tv.get(), 1);
		detail::timer_mgr->Add(tv->timer);
		}

	if ( expire_func )
		tv->expire_func = expire_func;

	if ( def_val )
		tv->def_val = def_val->Clone();

	return tv;
	}

unsigned int TableVal::MemoryAllocation() const
	{
	unsigned int size = 0;

#pragma GCC diagnostic push
#pragma GCC diagnostic ignored "-Wdeprecated-declarations"
	for ( const auto& ve : *table_val )
		{
		auto* tv = ve.GetValue<TableEntryVal*>();
		if ( tv->GetVal() )
			size += tv->GetVal()->MemoryAllocation();
		size += padded_sizeof(TableEntryVal);
		}

	return size + padded_sizeof(*this) + table_val->MemoryAllocation() +
	       table_hash->MemoryAllocation();
#pragma GCC diagnostic pop
	}

std::unique_ptr<detail::HashKey> TableVal::MakeHashKey(const Val& index) const
	{
	return table_hash->MakeHashKey(index, true);
	}

void TableVal::SaveParseTimeTableState(RecordType* rt)
	{
	auto it = parse_time_table_record_dependencies.find(rt);

	if ( it == parse_time_table_record_dependencies.end() )
		return;

	auto& table_vals = it->second;

	for ( auto& tv : table_vals )
		parse_time_table_states[tv.get()] = tv->DumpTableState();
	}

void TableVal::RebuildParseTimeTables()
	{
	for ( auto& [tv, ptts] : parse_time_table_states )
		tv->RebuildTable(std::move(ptts));

	parse_time_table_states.clear();
	}

void TableVal::DoneParsing()
	{
	parse_time_table_record_dependencies.clear();
	}

TableVal::ParseTimeTableState TableVal::DumpTableState()
	{
	ParseTimeTableState rval;
	for ( const auto& tble : *table_val )
		{
		auto key = tble.GetHashKey();
		auto* val = tble.GetValue<TableEntryVal*>();

		rval.emplace_back(RecreateIndex(*key), val->GetVal());
		}

	RemoveAll();
	return rval;
	}

void TableVal::RebuildTable(ParseTimeTableState ptts)
	{
	delete table_hash;
	table_hash = new detail::CompositeHash(table_type->GetIndices());

	for ( auto& [key, val] : ptts )
		Assign(std::move(key), std::move(val));
	}

TableVal::ParseTimeTableStates TableVal::parse_time_table_states;

TableVal::TableRecordDependencies TableVal::parse_time_table_record_dependencies;

RecordVal::RecordTypeValMap RecordVal::parse_time_records;

RecordVal::RecordVal(RecordTypePtr t, bool init_fields) : Val(t), is_managed(t->ManagedFields())
	{
	origin = nullptr;
	rt = std::move(t);

	int n = rt->NumFields();

	record_val = new std::vector<std::optional<ZVal>>;
	record_val->reserve(n);

	if ( run_state::is_parsing )
		parse_time_records[rt.get()].emplace_back(NewRef{}, this);

	if ( init_fields )
		{
		try
			{
			rt->Create(*record_val);
			}
		catch ( InterpreterException& e )
			{
			if ( run_state::is_parsing )
				parse_time_records[rt.get()].pop_back();
			throw;
			}
		}
	}

RecordVal::~RecordVal()
	{
	auto n = record_val->size();

	for ( unsigned int i = 0; i < n; ++i )
		if ( HasField(i) && IsManaged(i) )
			ZVal::DeleteManagedType(*(*record_val)[i]);

	delete record_val;
	}

ValPtr RecordVal::SizeVal() const
	{
	return val_mgr->Count(GetType()->AsRecordType()->NumFields());
	}

void RecordVal::Assign(int field, ValPtr new_val)
	{
	if ( new_val )
		{
		DeleteFieldIfManaged(field);

		auto t = rt->GetFieldType(field);
		(*record_val)[field] = ZVal(new_val, t);
		Modified();
		}
	else
		Remove(field);
	}

void RecordVal::Remove(int field)
	{
	if ( HasField(field) )
		{
		if ( IsManaged(field) )
			ZVal::DeleteManagedType(*(*record_val)[field]);

		(*record_val)[field] = std::nullopt;

		Modified();
		}
	}

ValPtr RecordVal::GetFieldOrDefault(int field) const
	{
	auto val = GetField(field);

	if ( val )
		return val;

	return GetType()->AsRecordType()->FieldDefault(field);
	}

void RecordVal::ResizeParseTimeRecords(RecordType* revised_rt)
	{
	auto it = parse_time_records.find(revised_rt);

	if ( it == parse_time_records.end() )
		return;

	auto& rvs = it->second;

	for ( auto& rv : rvs )
		{
		int current_length = rv->NumFields();
		auto required_length = revised_rt->NumFields();

		if ( required_length > current_length )
			{
			for ( auto i = current_length; i < required_length; ++i )
				rv->AppendField(revised_rt->FieldDefault(i), revised_rt->GetFieldType(i));
			}
		}
	}

void RecordVal::DoneParsing()
	{
	parse_time_records.clear();
	}

ValPtr RecordVal::GetField(const char* field) const
	{
	int idx = GetType()->AsRecordType()->FieldOffset(field);

	if ( idx < 0 )
		reporter->InternalError("missing record field: %s", field);

	return GetField(idx);
	}

ValPtr RecordVal::GetFieldOrDefault(const char* field) const
	{
	int idx = GetType()->AsRecordType()->FieldOffset(field);

	if ( idx < 0 )
		reporter->InternalError("missing record field: %s", field);

	return GetFieldOrDefault(idx);
	}

RecordValPtr RecordVal::CoerceTo(RecordTypePtr t, RecordValPtr aggr, bool allow_orphaning) const
	{
	if ( ! record_promotion_compatible(t.get(), GetType()->AsRecordType()) )
		return nullptr;

	if ( ! aggr )
		aggr = make_intrusive<RecordVal>(std::move(t));

	RecordType* ar_t = aggr->GetType()->AsRecordType();
	const RecordType* rv_t = GetType()->AsRecordType();

	int i;
	for ( i = 0; i < rv_t->NumFields(); ++i )
		{
		int t_i = ar_t->FieldOffset(rv_t->FieldName(i));

		if ( t_i < 0 )
			{
			if ( allow_orphaning )
				continue;

			char buf[512];
			snprintf(buf, sizeof(buf), "orphan field \"%s\" in initialization", rv_t->FieldName(i));
			Error(buf);
			break;
			}

		const auto& v = GetField(i);

		if ( ! v )
			// Check for allowable optional fields is outside the loop, below.
			continue;

		const auto& ft = ar_t->GetFieldType(t_i);

		if ( ft->Tag() == TYPE_RECORD && ! same_type(ft, v->GetType()) )
			{
			auto rhs = make_intrusive<detail::ConstExpr>(v);
			auto e = make_intrusive<detail::RecordCoerceExpr>(std::move(rhs),
			                                                  cast_intrusive<RecordType>(ft));
			aggr->Assign(t_i, e->Eval(nullptr));
			continue;
			}

		aggr->Assign(t_i, v);
		}

	for ( i = 0; i < ar_t->NumFields(); ++i )
		if ( ! aggr->HasField(i) && ! ar_t->FieldDecl(i)->GetAttr(detail::ATTR_OPTIONAL) )
			{
			char buf[512];
			snprintf(buf, sizeof(buf), "non-optional field \"%s\" missing in initialization",
			         ar_t->FieldName(i));
			Error(buf);
			}

	return aggr;
	}

RecordValPtr RecordVal::CoerceTo(RecordTypePtr t, bool allow_orphaning)
	{
	if ( same_type(GetType(), t) )
		return {NewRef{}, this};

	return CoerceTo(std::move(t), nullptr, allow_orphaning);
	}

TableValPtr RecordVal::GetRecordFieldsVal() const
	{
	return GetType()->AsRecordType()->GetRecordFieldsVal(this);
	}

void RecordVal::Describe(ODesc* d) const
	{
	auto n = record_val->size();

	if ( d->IsBinary() || d->IsPortable() )
		{
		rt->Describe(d);
		d->SP();
		d->Add(static_cast<uint64_t>(n));
		d->SP();
		}
	else
		d->Add("[");

	for ( size_t i = 0; i < n; ++i )
		{
		if ( ! d->IsBinary() && i > 0 )
			d->Add(", ");

		d->Add(rt->FieldName(i));

		if ( ! d->IsBinary() )
			d->Add("=");

		auto v = GetField(i);

		if ( v )
			v->Describe(d);
		else
			d->Add("<uninitialized>");
		}

	if ( d->IsReadable() )
		d->Add("]");
	}

void RecordVal::DescribeReST(ODesc* d) const
	{
	auto n = record_val->size();
	auto rt = GetType()->AsRecordType();

	d->Add("{");
	d->PushIndent();

	for ( size_t i = 0; i < n; ++i )
		{
		if ( i > 0 )
			d->NL();

		d->Add(rt->FieldName(i));
		d->Add("=");

		auto v = GetField(i);

		if ( v )
			v->Describe(d);
		else
			d->Add("<uninitialized>");
		}

	d->PopIndent();
	d->Add("}");
	}

ValPtr RecordVal::DoClone(CloneState* state)
	{
	// We set origin to 0 here.  Origin only seems to be used for exactly one
	// purpose - to find the connection record that is associated with a
	// record. As we cannot guarantee that it will ber zeroed out at the
	// approproate time (as it seems to be guaranteed for the original record)
	// we don't touch it.
	auto rv = make_intrusive<RecordVal>(rt, false);
	rv->origin = nullptr;
	state->NewClone(this, rv);

	int n = NumFields();
	for ( auto i = 0; i < n; ++i )
		{
		auto f_i = GetField(i);
		auto v = f_i ? f_i->Clone(state) : nullptr;
		rv->AppendField(std::move(v), rt->GetFieldType(i));
		}

	return rv;
	}

unsigned int RecordVal::MemoryAllocation() const
	{
	unsigned int size = 0;

	int n = NumFields();
	for ( auto i = 0; i < n; ++i )
		{
		auto f_i = GetField(i);
		if ( f_i )
#pragma GCC diagnostic push
#pragma GCC diagnostic ignored "-Wdeprecated-declarations"
			size += f_i->MemoryAllocation();
#pragma GCC diagnostic pop
		}

	size += util::pad_size(record_val->capacity() * sizeof(ZVal));
	size += padded_sizeof(*record_val);

	return size + padded_sizeof(*this);
	}

ValPtr EnumVal::SizeVal() const
	{
	return val_mgr->Int(AsInt());
	}

void EnumVal::ValDescribe(ODesc* d) const
	{
	const char* ename = type->AsEnumType()->Lookup(int_val);

	if ( ! ename )
		ename = "<undefined>";

	d->Add(ename);
	}

ValPtr EnumVal::DoClone(CloneState* state)
	{
	// Immutable.
	return {NewRef{}, this};
	}

void TypeVal::ValDescribe(ODesc* d) const
	{
	d->Add(type->AsTypeType()->GetType()->GetName());
	}

ValPtr TypeVal::DoClone(CloneState* state)
	{
	// Immutable.
	return {NewRef{}, this};
	}

VectorVal::VectorVal(VectorTypePtr t) : VectorVal(t, new vector<std::optional<ZVal>>()) { }

VectorVal::VectorVal(VectorTypePtr t, std::vector<std::optional<ZVal>>* vals) : Val(t)
	{
	vector_val = vals;
	yield_type = t->Yield();

	auto y_tag = yield_type->Tag();
	any_yield = (y_tag == TYPE_VOID || y_tag == TYPE_ANY);
	managed_yield = ZVal::IsManagedType(yield_type);
	}

VectorVal::~VectorVal()
	{
	if ( yield_types )
		{
		int n = yield_types->size();
		for ( auto i = 0; i < n; ++i )
			{
			auto& elem = (*vector_val)[i];
			if ( elem )
				ZVal::DeleteIfManaged(*elem, (*yield_types)[i]);
			}
		delete yield_types;
		}

	else if ( managed_yield )
		{
		for ( auto& elem : *vector_val )
			if ( elem )
				ZVal::DeleteManagedType(*elem);
		}

	delete vector_val;
	}

ValPtr VectorVal::SizeVal() const
	{
	return val_mgr->Count(uint32_t(vector_val->size()));
	}

bool VectorVal::CheckElementType(const ValPtr& element)
	{
	if ( ! element )
		// Insertion isn't actually going to happen.
		return true;

	if ( yield_types )
		// We're already a heterogeneous vector-of-any.
		return true;

	if ( any_yield )
		{
		int n = vector_val->size();

		if ( n == 0 )
			{
			// First addition to an empty vector-of-any, perhaps
			// it will be homogeneous.
			yield_type = element->GetType();
			managed_yield = ZVal::IsManagedType(yield_type);
			}

		else
			{
			yield_types = new std::vector<TypePtr>();

			// Since we're only now switching to the heterogeneous
			// representation, capture the types of the existing
			// elements.

			for ( auto i = 0; i < n; ++i )
				yield_types->emplace_back(yield_type);
			}
		}

	else if ( ! same_type(element->GetType(), yield_type, false) )
		return false;

	return true;
	}

bool VectorVal::Assign(unsigned int index, ValPtr element)
	{
	if ( ! CheckElementType(element) )
		return false;

	unsigned int n = vector_val->size();

	if ( index >= n )
		{
		if ( index > n )
			AddHoles(index - n);

		vector_val->resize(index + 1);
		if ( yield_types )
			yield_types->resize(index + 1);
		}

	if ( yield_types )
		{
		const auto& t = element->GetType();
		(*yield_types)[index] = t;
		auto& elem = (*vector_val)[index];
		if ( elem )
			ZVal::DeleteIfManaged(*elem, t);
		elem = ZVal(std::move(element), t);
		}
	else
		{
		auto& elem = (*vector_val)[index];
		if ( managed_yield && elem )
			ZVal::DeleteManagedType(*elem);

		if ( element )
			elem = ZVal(std::move(element), yield_type);
		else
			elem = std::nullopt;
		}

	Modified();
	return true;
	}

bool VectorVal::AssignRepeat(unsigned int index, unsigned int how_many, ValPtr element)
	{
	ResizeAtLeast(index + how_many);

	for ( unsigned int i = index; i < index + how_many; ++i )
		if ( ! Assign(i, element) )
			return false;

	return true;
	}

bool VectorVal::Insert(unsigned int index, ValPtr element)
	{
	if ( ! CheckElementType(element) )
		return false;

	vector<std::optional<ZVal>>::iterator it;
	vector<TypePtr>::iterator types_it;

	auto n = vector_val->size();

	if ( index < n )
		{ // Find location within existing vector elements.
		it = std::next(vector_val->begin(), index);
		if ( yield_types )
			types_it = std::next(yield_types->begin(), index);
		}
	else
		{
		it = vector_val->end();
		if ( yield_types )
			types_it = yield_types->end();

		if ( index > n )
			AddHoles(index - n);
		}

	if ( element )
		{
		if ( yield_types )
			{
			const auto& t = element->GetType();
			yield_types->insert(types_it, t);
			vector_val->insert(it, ZVal(std::move(element), t));
			}
		else
			vector_val->insert(it, ZVal(std::move(element), yield_type));
		}
	else
		vector_val->insert(it, std::nullopt);

	Modified();
	return true;
	}

void VectorVal::AddHoles(int nholes)
	{
	TypePtr fill_t = yield_type;
	if ( yield_type->Tag() == TYPE_VOID )
		fill_t = base_type(TYPE_ANY);

	for ( auto i = 0; i < nholes; ++i )
		vector_val->emplace_back(std::nullopt);
	}

bool VectorVal::Remove(unsigned int index)
	{
	if ( index >= vector_val->size() )
		return false;

	auto it = std::next(vector_val->begin(), index);

	if ( yield_types )
		{
		auto types_it = std::next(yield_types->begin(), index);
		if ( *it )
			ZVal::DeleteIfManaged(**it, *types_it);
		yield_types->erase(types_it);
		}

	else if ( managed_yield )
		{
		if ( *it )
			ZVal::DeleteManagedType(**it);
		}

	vector_val->erase(it);

	Modified();
	return true;
	}

bool VectorVal::AddTo(Val* val, bool /* is_first_init */) const
	{
	if ( val->GetType()->Tag() != TYPE_VECTOR )
		{
		val->Error("not a vector");
		return false;
		}

	VectorVal* v = val->AsVectorVal();

	if ( ! same_type(type, v->GetType()) )
		{
		type->Error("vector type clash", v->GetType().get());
		return false;
		}

	auto last_idx = v->Size();

	for ( auto i = 0u; i < Size(); ++i )
		v->Assign(last_idx++, At(i));

	return true;
	}

ValPtr VectorVal::At(unsigned int index) const
	{
	if ( index >= vector_val->size() )
		return Val::nil;

	auto& elem = (*vector_val)[index];
	if ( ! elem )
		return Val::nil;

	const auto& t = yield_types ? (*yield_types)[index] : yield_type;

	return elem->ToVal(t);
	}

static Func* sort_function_comp = nullptr;

// Used for indirect sorting to support order().
static std::vector<const std::optional<ZVal>*> index_map;

// The yield type of the vector being sorted.
static TypePtr sort_type;

static bool sort_function(const std::optional<ZVal>& a, const std::optional<ZVal>& b)
	{
	if ( ! a )
		return false;

	if ( ! b )
		return true;

	auto a_v = a->ToVal(sort_type);
	auto b_v = b->ToVal(sort_type);

	auto result = sort_function_comp->Invoke(a_v, b_v);
	int int_result = result->CoerceToInt();

	return int_result < 0;
	}

static bool signed_sort_function(const std::optional<ZVal>& a, const std::optional<ZVal>& b)
	{
	if ( ! a )
		return false;

	if ( ! b )
		return true;

	return a->AsInt() < b->AsInt();
	}

static bool unsigned_sort_function(const std::optional<ZVal>& a, const std::optional<ZVal>& b)
	{
	if ( ! a )
		return false;

	if ( ! b )
		return true;

	return a->AsCount() < b->AsCount();
	}

static bool double_sort_function(const std::optional<ZVal>& a, const std::optional<ZVal>& b)
	{
	if ( ! a )
		return false;

	if ( ! b )
		return true;

	return a->AsDouble() < b->AsDouble();
	}

static bool indirect_sort_function(size_t a, size_t b)
	{
	return sort_function(*index_map[a], *index_map[b]);
	}

static bool indirect_signed_sort_function(size_t a, size_t b)
	{
	return signed_sort_function(*index_map[a], *index_map[b]);
	}

static bool indirect_unsigned_sort_function(size_t a, size_t b)
	{
	return unsigned_sort_function(*index_map[a], *index_map[b]);
	}

static bool indirect_double_sort_function(size_t a, size_t b)
	{
	return double_sort_function(*index_map[a], *index_map[b]);
	}

void VectorVal::Sort(Func* cmp_func)
	{
	if ( yield_types )
		reporter->RuntimeError(GetLocationInfo(), "cannot sort a vector-of-any");

	sort_type = yield_type;

	bool (*sort_func)(const std::optional<ZVal>&, const std::optional<ZVal>&);

	if ( cmp_func )
		{
		sort_function_comp = cmp_func;
		sort_func = sort_function;
		}

	else
		{
		auto eti = sort_type->InternalType();

		if ( eti == TYPE_INTERNAL_INT )
			sort_func = signed_sort_function;
		else if ( eti == TYPE_INTERNAL_UNSIGNED )
			sort_func = unsigned_sort_function;
		else
			{
			ASSERT(eti == TYPE_INTERNAL_DOUBLE);
			sort_func = double_sort_function;
			}
		}

	sort(vector_val->begin(), vector_val->end(), sort_func);
	}

VectorValPtr VectorVal::Order(Func* cmp_func)
	{
	if ( yield_types )
		{
		reporter->RuntimeError(GetLocationInfo(), "cannot order a vector-of-any");
		return nullptr;
		}

	sort_type = yield_type;

	bool (*sort_func)(size_t, size_t);

	if ( cmp_func )
		{
		sort_function_comp = cmp_func;
		sort_func = indirect_sort_function;
		}

	else
		{
		auto eti = sort_type->InternalType();

		if ( eti == TYPE_INTERNAL_INT )
			sort_func = indirect_signed_sort_function;
		else if ( eti == TYPE_INTERNAL_UNSIGNED )
			sort_func = indirect_unsigned_sort_function;
		else
			{
			ASSERT(eti == TYPE_INTERNAL_DOUBLE);
			sort_func = indirect_double_sort_function;
			}
		}

	int n = Size();

	// Set up initial mapping of indices directly to corresponding
	// elements.
	vector<size_t> ind_vv(n);
	int i;
	for ( i = 0; i < n; ++i )
		{
		ind_vv[i] = i;
		index_map.emplace_back(&(*vector_val)[i]);
		}

	sort(ind_vv.begin(), ind_vv.end(), sort_func);

	index_map.clear();

	// Now spin through ind_vv to read out the rearrangement.
	auto result_v = make_intrusive<VectorVal>(zeek::id::index_vec);
	for ( i = 0; i < n; ++i )
		{
		int ind = ind_vv[i];
		result_v->Assign(i, zeek::val_mgr->Count(ind));
		}

	return result_v;
	}

bool VectorVal::Concretize(const TypePtr& t)
	{
	if ( ! any_yield )
		// Could do a same_type() call here, but really this case
		// shouldn't happen in any case.
		return yield_type->Tag() == t->Tag();

	if ( ! vector_val )
		// Trivially concretized.
		return true;

	auto n = vector_val->size();
	for ( auto i = 0U; i < n; ++i )
		{
		auto& v = (*vector_val)[i];
		if ( ! v )
			// Vector hole does not require concretization.
			continue;

		auto& vt_i = yield_types ? (*yield_types)[i] : yield_type;
		if ( vt_i->Tag() == TYPE_ANY )
			{ // Do the concretization.
			ValPtr any_v = {NewRef{}, v->AsAny()};
			auto& vt = any_v->GetType();
			if ( vt->Tag() != t->Tag() )
				return false;

			v = ZVal(any_v, t);
			}

		else if ( vt_i->Tag() != t->Tag() )
			return false;
		}

	// Require that this vector be treated consistently in the future.
	type = make_intrusive<VectorType>(t);
	yield_type = t;
	managed_yield = ZVal::IsManagedType(yield_type);
	delete yield_types;
	yield_types = nullptr;
	any_yield = false;

	return true;
	}

unsigned int VectorVal::Resize(unsigned int new_num_elements)
	{
	unsigned int oldsize = vector_val->size();
	vector_val->reserve(new_num_elements);
	vector_val->resize(new_num_elements);

	if ( yield_types )
		{
		yield_types->reserve(new_num_elements);
		yield_types->resize(new_num_elements);
		}

	return oldsize;
	}

unsigned int VectorVal::ResizeAtLeast(unsigned int new_num_elements)
	{
	unsigned int old_size = vector_val->size();
	if ( new_num_elements <= old_size )
		return old_size;

	return Resize(new_num_elements);
	}

void VectorVal::Reserve(unsigned int num_elements)
	{
	vector_val->reserve(num_elements);

	if ( yield_types )
		yield_types->reserve(num_elements);
	}

ValPtr VectorVal::DoClone(CloneState* state)
	{
	auto vv = make_intrusive<VectorVal>(GetType<VectorType>());
	vv->Reserve(vector_val->size());
	state->NewClone(this, vv);

	int n = vector_val->size();

	for ( auto i = 0; i < n; ++i )
		{
		auto elem = At(i);
		vv->Assign(i, elem ? elem->Clone(state) : nullptr);
		}

	return vv;
	}

void VectorVal::ValDescribe(ODesc* d) const
	{
	d->Add("[");

	size_t vector_size = vector_val->size();

	if ( vector_size != 0 )
		{
		auto last_ind = vector_size - 1;
		for ( unsigned int i = 0; i < last_ind; ++i )
			{
			auto v = At(i);
			if ( v )
				v->Describe(d);
			d->Add(", ");
			}

		auto v = At(last_ind);
		if ( v )
			v->Describe(d);
		}

	d->Add("]");
	}

ValPtr check_and_promote(ValPtr v, const TypePtr& t, bool is_init,
                         const detail::Location* expr_location)
	{
		// Once 5.0 comes out, this function can merge with the deprecated one below it, and this
		// pragma block can go away.
#pragma GCC diagnostic push
#pragma GCC diagnostic ignored "-Wdeprecated-declarations"
	return check_and_promote(v, t.get(), is_init, expr_location);
#pragma GCC diagnostic pop
	}

[[deprecated("Remove in v5.1. Use version that takes TypePtr instead.")]] ValPtr
check_and_promote(ValPtr v, const Type* t, bool is_init, const detail::Location* expr_location)
	{
	if ( ! v )
		return nullptr;

	Type* vt = flatten_type(v->GetType().get());
	t = flatten_type(t);

	TypeTag t_tag = t->Tag();
	TypeTag v_tag = vt->Tag();

	// More thought definitely needs to go into this.
	if ( t_tag == TYPE_ANY || v_tag == TYPE_ANY )
		return v;

	if ( ! EitherArithmetic(t_tag, v_tag) ||
	     /* allow sets as initializers */
	     (is_init && v_tag == TYPE_TABLE) )
		{
		if ( same_type(t, vt, is_init) )
			return v;

		t->Error("type clash", v.get(), false, expr_location);
		return nullptr;
		}

	if ( ! BothArithmetic(t_tag, v_tag) &&
	     (! IsArithmetic(v_tag) || t_tag != TYPE_TIME || ! v->IsZero()) )
		{
		if ( t_tag == TYPE_LIST || v_tag == TYPE_LIST )
			t->Error("list mixed with scalar", v.get(), false, expr_location);
		else
			t->Error("arithmetic mixed with non-arithmetic", v.get(), false, expr_location);
		return nullptr;
		}

	if ( v_tag == t_tag )
		return v;

	if ( t_tag != TYPE_TIME && ! BothArithmetic(t_tag, v_tag) )
		{
		TypeTag mt = max_type(t_tag, v_tag);
		if ( mt != t_tag )
			{
			t->Error("over-promotion of arithmetic value", v.get(), false, expr_location);
			return nullptr;
			}
		}

	// Need to promote v to type t.
	InternalTypeTag it = t->InternalType();
	InternalTypeTag vit = vt->InternalType();

	if ( it == vit )
		// Already has the right internal type.
		return v;

	ValPtr promoted_v;

	switch ( it )
		{
		case TYPE_INTERNAL_INT:
			if ( (vit == TYPE_INTERNAL_UNSIGNED || vit == TYPE_INTERNAL_DOUBLE) &&
			     detail::would_overflow(vt, t, v.get()) )
				{
				t->Error("overflow promoting from unsigned/double to signed arithmetic value",
				         v.get(), false, expr_location);
				return nullptr;
				}
			else if ( t_tag == TYPE_INT )
				promoted_v = val_mgr->Int(v->CoerceToInt());
			else // enum
				{
				reporter->InternalError("bad internal type in check_and_promote()");
				return nullptr;
				}

			break;

		case TYPE_INTERNAL_UNSIGNED:
			if ( (vit == TYPE_INTERNAL_DOUBLE || vit == TYPE_INTERNAL_INT) &&
			     detail::would_overflow(vt, t, v.get()) )
				{
				t->Error("overflow promoting from signed/double to unsigned arithmetic value",
				         v.get(), false, expr_location);
				return nullptr;
				}
			else if ( t_tag == TYPE_COUNT )
				promoted_v = val_mgr->Count(v->CoerceToUnsigned());
			else // port
				{
				reporter->InternalError("bad internal type in check_and_promote()");
				return nullptr;
				}

			break;

		case TYPE_INTERNAL_DOUBLE:
			switch ( t_tag )
				{
				case TYPE_DOUBLE:
					promoted_v = make_intrusive<DoubleVal>(v->CoerceToDouble());
					break;
				case TYPE_INTERVAL:
					promoted_v = make_intrusive<IntervalVal>(v->CoerceToDouble());
					break;
				case TYPE_TIME:
					promoted_v = make_intrusive<TimeVal>(v->CoerceToDouble());
					break;
				default:
					reporter->InternalError("bad internal type in check_and_promote()");
					return nullptr;
				}
			break;

		default:
			reporter->InternalError("bad internal type in check_and_promote()");
			return nullptr;
		}

	return promoted_v;
	}

bool same_val(const Val* /* v1 */, const Val* /* v2 */)
	{
	reporter->InternalError("same_val not implemented");
	return false;
	}

bool is_atomic_val(const Val* v)
	{
	return is_atomic_type(v->GetType());
	}

bool same_atomic_val(const Val* v1, const Val* v2)
	{
	// This is a very preliminary implementation of same_val(),
	// true only for equal, simple atomic values of same type.
	if ( v1->GetType()->Tag() != v2->GetType()->Tag() )
		return false;

	switch ( v1->GetType()->InternalType() )
		{
		case TYPE_INTERNAL_INT:
			return v1->InternalInt() == v2->InternalInt();
		case TYPE_INTERNAL_UNSIGNED:
			return v1->InternalUnsigned() == v2->InternalUnsigned();
		case TYPE_INTERNAL_DOUBLE:
			return v1->InternalDouble() == v2->InternalDouble();
		case TYPE_INTERNAL_STRING:
			return Bstr_eq(v1->AsString(), v2->AsString());
		case TYPE_INTERNAL_ADDR:
			return &v1->AsAddr() == &v2->AsAddr();
		case TYPE_INTERNAL_SUBNET:
			return &v1->AsSubNet() == &v2->AsSubNet();

		default:
			reporter->InternalWarning("same_atomic_val called for non-atomic value");
			return false;
		}

	return false;
	}

void describe_vals(const ValPList* vals, ODesc* d, int offset)
	{
	if ( ! d->IsReadable() )
		{
		d->Add(vals->length());
		d->SP();
		}

	for ( int i = offset; i < vals->length(); ++i )
		{
		if ( i > offset && d->IsReadable() && d->Style() != RAW_STYLE )
			d->Add(", ");

		(*vals)[i]->Describe(d);
		}
	}

void describe_vals(const std::vector<ValPtr>& vals, ODesc* d, size_t offset)
	{
	if ( ! d->IsReadable() )
		{
		d->Add(static_cast<uint64_t>(vals.size()));
		d->SP();
		}

	for ( auto i = offset; i < vals.size(); ++i )
		{
		if ( i > offset && d->IsReadable() && d->Style() != RAW_STYLE )
			d->Add(", ");

		if ( vals[i] )
			vals[i]->Describe(d);
		}
	}

void delete_vals(ValPList* vals)
	{
	if ( vals )
		{
		for ( const auto& val : *vals )
			Unref(val);
		delete vals;
		}
	}

ValPtr cast_value_to_type(Val* v, Type* t)
	{
	// Note: when changing this function, adapt all three of
	// cast_value_to_type()/can_cast_value_to_type()/can_cast_value_to_type().

	if ( ! v )
		return nullptr;

	// Always allow casting to same type. This also covers casting 'any'
	// to the actual type.
	if ( same_type(v->GetType(), t) )
		return {NewRef{}, v};

	if ( same_type(v->GetType(), Broker::detail::DataVal::ScriptDataType()) )
		{
		const auto& dv = v->AsRecordVal()->GetField(0);

		if ( ! dv )
			return nullptr;

		return static_cast<Broker::detail::DataVal*>(dv.get())->castTo(t);
		}

	return nullptr;
	}

bool can_cast_value_to_type(const Val* v, Type* t)
	{
	// Note: when changing this function, adapt all three of
	// cast_value_to_type()/can_cast_value_to_type()/can_cast_value_to_type().

	if ( ! v )
		return false;

	// Always allow casting to same type. This also covers casting 'any'
	// to the actual type.
	if ( same_type(v->GetType(), t) )
		return true;

	if ( same_type(v->GetType(), Broker::detail::DataVal::ScriptDataType()) )
		{
		const auto& dv = v->AsRecordVal()->GetField(0);

		if ( ! dv )
			return false;

		return static_cast<const Broker::detail::DataVal*>(dv.get())->canCastTo(t);
		}

	return false;
	}

bool can_cast_value_to_type(const Type* s, Type* t)
	{
	// Note: when changing this function, adapt all three of
	// cast_value_to_type()/can_cast_value_to_type()/can_cast_value_to_type().

	// Always allow casting to same type. This also covers casting 'any'
	// to the actual type.
	if ( same_type(s, t) )
		return true;

	if ( same_type(s, Broker::detail::DataVal::ScriptDataType()) )
		// As Broker is dynamically typed, we don't know if we will be able
		// to convert the type as intended. We optimistically assume that we
		// will.
		return true;

	return false;
	}

ValPtr Val::MakeBool(bool b)
	{
	return make_intrusive<BoolVal>(b);
	}

ValPtr Val::MakeInt(bro_int_t i)
	{
	return make_intrusive<IntVal>(i);
	}

ValPtr Val::MakeCount(bro_uint_t u)
	{
	return make_intrusive<CountVal>(u);
	}

ValManager::ValManager()
	{
	empty_string = make_intrusive<StringVal>("");
	b_false = Val::MakeBool(false);
	b_true = Val::MakeBool(true);

	for ( auto i = 0u; i < PREALLOCATED_COUNTS; ++i )
		counts[i] = Val::MakeCount(i);

	for ( auto i = 0u; i < PREALLOCATED_INTS; ++i )
		ints[i] = Val::MakeInt(PREALLOCATED_INT_LOWEST + i);

	for ( auto i = 0u; i < ports.size(); ++i )
		{
		auto& arr = ports[i];
		auto port_type = (TransportProto)i;

		for ( auto j = 0u; j < arr.size(); ++j )
			arr[j] = IntrusivePtr{AdoptRef{}, new PortVal(PortVal::Mask(j, port_type))};
		}
	}

const PortValPtr& ValManager::Port(uint32_t port_num, TransportProto port_type) const
	{
	if ( port_num >= 65536 )
		{
		reporter->Warning("bad port number %d", port_num);
		port_num = 0;
		}

	return ports[port_type][port_num];
	}

const PortValPtr& ValManager::Port(uint32_t port_num) const
	{
	auto mask = port_num & PORT_SPACE_MASK;
	port_num &= ~PORT_SPACE_MASK;

	if ( mask == TCP_PORT_MASK )
		return Port(port_num, TRANSPORT_TCP);
	else if ( mask == UDP_PORT_MASK )
		return Port(port_num, TRANSPORT_UDP);
	else if ( mask == ICMP_PORT_MASK )
		return Port(port_num, TRANSPORT_ICMP);
	else
		return Port(port_num, TRANSPORT_UNKNOWN);
	}

	}<|MERGE_RESOLUTION|>--- conflicted
+++ resolved
@@ -2144,10 +2144,6 @@
 			case ELEMENT_CHANGED:
 				{
 				std::optional<broker::timespan> expiry;
-<<<<<<< HEAD
-
-=======
->>>>>>> ff4f3f35
 				auto expire_time = GetExpireTime();
 				if ( expire_time == 0 )
 					// Entry is set to immediately expire. Let's not forward it.
