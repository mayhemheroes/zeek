--- conflicted
+++ resolved
@@ -19,16 +19,13 @@
 	print to_count("7");
 	print to_count("");
 	print to_count("-5");
-<<<<<<< HEAD
 	# We automatically trim leading, but not trailing whitespace.
 	print to_count(" 205"); # Okay.
 	print to_count("206 "); # Error.
-=======
 	print to_count("10101100", 2);
 	print to_count("43", 8);
 	print to_count("C3", 16);
 	print to_count("0xC3", 16);
->>>>>>> 165e7534
 	print to_count("not a count");
 
 	local e: port = 123/tcp;
