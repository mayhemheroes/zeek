#separator \x09
#set_separator	,
#empty_field	(empty)
#unset_field	-
#path	packet_filter
#open	2012-11-06-00-53-09
#fields	ts	node	filter	init	success
#types	time	string	string	bool	bool
<<<<<<< HEAD
1335502481.107322	-	ip or not ip	T	T
=======
1352163189.729807	-	ip or not ip	T	T
#close	2012-11-06-00-53-09
>>>>>>> 5508a5bb
#separator \x09
#set_separator	,
#empty_field	(empty)
#unset_field	-
#path	packet_filter
#open	2012-11-06-00-53-10
#fields	ts	node	filter	init	success
#types	time	string	string	bool	bool
<<<<<<< HEAD
1335502481.417564	-	port 42	T	T
=======
1352163190.114261	-	((((((((((((((((((((((((((port 53) or (tcp port 989)) or (tcp port 443)) or (port 6669)) or (udp and port 5353)) or (port 6668)) or (tcp port 1080)) or (udp and port 5355)) or (tcp port 502)) or (tcp port 995)) or (tcp port 22)) or (port 21 and port 2811)) or (tcp port 25 or tcp port 587)) or (tcp port 614)) or (tcp port 990)) or (port 6667)) or (udp port 137)) or (tcp port 993)) or (tcp port 5223)) or (port 514)) or (tcp port 585)) or (tcp port 992)) or (tcp port 563)) or (tcp port 994)) or (tcp port 636)) or (tcp and port (80 or 81 or 631 or 1080 or 3138 or 8000 or 8080 or 8888))) or (port 6666)	T	T
#close	2012-11-06-00-53-10
>>>>>>> 5508a5bb
#separator \x09
#set_separator	,
#empty_field	(empty)
#unset_field	-
#path	packet_filter
#open	2012-11-06-00-53-10
#fields	ts	node	filter	init	success
#types	time	string	string	bool	bool
<<<<<<< HEAD
1335502481.737329	-	(vlan) and (ip or not ip)	T	T
=======
1352163190.484506	-	port 42	T	T
#close	2012-11-06-00-53-10
#separator \x09
#set_separator	,
#empty_field	(empty)
#unset_field	-
#path	packet_filter
#open	2012-11-06-00-53-10
#fields	ts	node	filter	init	success
#types	time	string	string	bool	bool
1352163190.855090	-	port 56730	T	T
#close	2012-11-06-00-53-10
>>>>>>> 5508a5bb
<|MERGE_RESOLUTION|>--- conflicted
+++ resolved
@@ -6,12 +6,8 @@
 #open	2012-11-06-00-53-09
 #fields	ts	node	filter	init	success
 #types	time	string	string	bool	bool
-<<<<<<< HEAD
-1335502481.107322	-	ip or not ip	T	T
-=======
 1352163189.729807	-	ip or not ip	T	T
 #close	2012-11-06-00-53-09
->>>>>>> 5508a5bb
 #separator \x09
 #set_separator	,
 #empty_field	(empty)
@@ -20,12 +16,8 @@
 #open	2012-11-06-00-53-10
 #fields	ts	node	filter	init	success
 #types	time	string	string	bool	bool
-<<<<<<< HEAD
-1335502481.417564	-	port 42	T	T
-=======
 1352163190.114261	-	((((((((((((((((((((((((((port 53) or (tcp port 989)) or (tcp port 443)) or (port 6669)) or (udp and port 5353)) or (port 6668)) or (tcp port 1080)) or (udp and port 5355)) or (tcp port 502)) or (tcp port 995)) or (tcp port 22)) or (port 21 and port 2811)) or (tcp port 25 or tcp port 587)) or (tcp port 614)) or (tcp port 990)) or (port 6667)) or (udp port 137)) or (tcp port 993)) or (tcp port 5223)) or (port 514)) or (tcp port 585)) or (tcp port 992)) or (tcp port 563)) or (tcp port 994)) or (tcp port 636)) or (tcp and port (80 or 81 or 631 or 1080 or 3138 or 8000 or 8080 or 8888))) or (port 6666)	T	T
 #close	2012-11-06-00-53-10
->>>>>>> 5508a5bb
 #separator \x09
 #set_separator	,
 #empty_field	(empty)
@@ -34,9 +26,6 @@
 #open	2012-11-06-00-53-10
 #fields	ts	node	filter	init	success
 #types	time	string	string	bool	bool
-<<<<<<< HEAD
-1335502481.737329	-	(vlan) and (ip or not ip)	T	T
-=======
 1352163190.484506	-	port 42	T	T
 #close	2012-11-06-00-53-10
 #separator \x09
@@ -48,5 +37,4 @@
 #fields	ts	node	filter	init	success
 #types	time	string	string	bool	bool
 1352163190.855090	-	port 56730	T	T
-#close	2012-11-06-00-53-10
->>>>>>> 5508a5bb
+#close	2012-11-06-00-53-10