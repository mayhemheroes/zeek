// See the file "COPYING" in the main distribution directory for copyright.

#include "zeek-config.h"

#include <stdio.h>
#include <stdlib.h>
#include <unistd.h>
#include <signal.h>
#include <string.h>
#include <sys/types.h>
#include <list>
#include <optional>
#ifdef HAVE_GETOPT_H
#include <getopt.h>
#endif

#ifdef USE_IDMEF
extern "C" {
#include <libidmef/idmefxml.h>
}
#endif

#include <openssl/ssl.h>
#include <openssl/err.h>

#include "bsd-getopt-long.h"
#include "input.h"
#include "DNS_Mgr.h"
#include "Frame.h"
#include "Scope.h"
#include "Event.h"
#include "File.h"
#include "Reporter.h"
#include "Net.h"
#include "NetVar.h"
#include "Var.h"
#include "Timer.h"
#include "Stmt.h"
#include "Debug.h"
#include "DFA.h"
#include "RuleMatcher.h"
#include "Anon.h"
#include "EventRegistry.h"
#include "Stats.h"
#include "Brofiler.h"
#include "Traverse.h"

#include "Supervisor.h"
#include "threading/Manager.h"
#include "input/Manager.h"
#include "logging/Manager.h"
#include "logging/writers/ascii/Ascii.h"
#include "input/readers/raw/Raw.h"
#include "analyzer/Manager.h"
#include "analyzer/Tag.h"
#include "plugin/Manager.h"
#include "file_analysis/Manager.h"
#include "zeekygen/Manager.h"
#include "iosource/Manager.h"
#include "broker/Manager.h"

#include "binpac_bro.h"

#include "3rdparty/sqlite3.h"

#define DOCTEST_CONFIG_IMPLEMENT
#include "3rdparty/doctest.h"

Brofiler brofiler;

#ifndef HAVE_STRSEP
extern "C" {
char* strsep(char**, const char*);
};
#endif

extern "C" {
#include "setsignal.h"
};

#include "zeek-affinity.h"

#ifdef USE_PERFTOOLS_DEBUG
HeapLeakChecker* heap_checker = 0;
int perftools_leaks = 0;
int perftools_profile = 0;
#endif

DNS_Mgr* dns_mgr;
TimerMgr* timer_mgr;
ValManager* val_mgr = 0;
PortManager* port_mgr = 0;
logging::Manager* log_mgr = 0;
threading::Manager* thread_mgr = 0;
input::Manager* input_mgr = 0;
plugin::Manager* plugin_mgr = 0;
analyzer::Manager* analyzer_mgr = 0;
file_analysis::Manager* file_mgr = 0;
zeekygen::Manager* zeekygen_mgr = 0;
iosource::Manager* iosource_mgr = 0;
bro_broker::Manager* broker_mgr = 0;
zeek::Supervisor* zeek::supervisor = 0;
zeek::Supervisor::Node* zeek::supervised_node = 0;

std::vector<std::string> zeek_script_prefixes;
Stmt* stmts;
EventHandlerPtr net_done = 0;
RuleMatcher* rule_matcher = 0;
EventRegistry* event_registry = 0;
ProfileLogger* profiling_logger = 0;
ProfileLogger* segment_logger = 0;
SampleLogger* sample_logger = 0;
int signal_val = 0;
extern char version[];
const char* command_line_policy = 0;
vector<string> params;
set<string> requested_plugins;
const char* proc_status_file = 0;

OpaqueType* md5_type = 0;
OpaqueType* sha1_type = 0;
OpaqueType* sha256_type = 0;
OpaqueType* entropy_type = 0;
OpaqueType* cardinality_type = 0;
OpaqueType* topk_type = 0;
OpaqueType* bloomfilter_type = 0;
OpaqueType* x509_opaque_type = 0;
OpaqueType* ocsp_resp_opaque_type = 0;
OpaqueType* paraglob_type = 0;

// Keep copy of command line
int bro_argc;
char** bro_argv;

const char* zeek_version()
	{
#ifdef DEBUG
	static char* debug_version = 0;

	if ( ! debug_version )
		{
		int n = strlen(version) + sizeof("-debug") + 1;
		debug_version = new char[n];
		snprintf(debug_version, n, "%s%s", version, "-debug");
		}

	return debug_version;
#else
	return version;
#endif
	}

static bool zeek_dns_fake()
	{
	return zeekenv("ZEEK_DNS_FAKE");
	}

static void usage(const char* prog, int code = 1)
	{
	fprintf(stderr, "zeek version %s\n", zeek_version());

	fprintf(stderr, "usage: %s [options] [file ...]\n", prog);
	fprintf(stderr, "usage: %s --test [doctest-options] -- [options] [file ...]\n", prog);
	fprintf(stderr, "    <file>                         | Zeek script file, or read stdin\n");
	fprintf(stderr, "    -a|--parse-only                | exit immediately after parsing scripts\n");
	fprintf(stderr, "    -b|--bare-mode                 | don't load scripts from the base/ directory\n");
	fprintf(stderr, "    -d|--debug-script              | activate Zeek script debugging\n");
	fprintf(stderr, "    -e|--exec <zeek code>          | augment loaded scripts by given code\n");
	fprintf(stderr, "    -f|--filter <filter>           | tcpdump filter\n");
	fprintf(stderr, "    -h|--help                      | command line help\n");
	fprintf(stderr, "    -i|--iface <interface>         | read from given interface\n");
	fprintf(stderr, "    -p|--prefix <prefix>           | add given prefix to Zeek script file resolution\n");
	fprintf(stderr, "    -r|--readfile <readfile>       | read from given tcpdump file\n");
	fprintf(stderr, "    -s|--rulefile <rulefile>       | read rules from given file\n");
	fprintf(stderr, "    -t|--tracefile <tracefile>     | activate execution tracing\n");
	fprintf(stderr, "    -v|--version                   | print version and exit\n");
	fprintf(stderr, "    -w|--writefile <writefile>     | write to given tcpdump file\n");
#ifdef DEBUG
	fprintf(stderr, "    -B|--debug <dbgstreams>        | Enable debugging output for selected streams ('-B help' for help)\n");
#endif
	fprintf(stderr, "    -C|--no-checksums              | ignore checksums\n");
	fprintf(stderr, "    -F|--force-dns                 | force DNS\n");
	fprintf(stderr, "    -G|--load-seeds <file>         | load seeds from given file\n");
	fprintf(stderr, "    -H|--save-seeds <file>         | save seeds to given file\n");
	fprintf(stderr, "    -I|--print-id <ID name>        | print out given ID\n");
	fprintf(stderr, "    -N|--print-plugins             | print available plugins and exit (-NN for verbose)\n");
	fprintf(stderr, "    -P|--prime-dns                 | prime DNS\n");
	fprintf(stderr, "    -Q|--time                      | print execution time summary to stderr\n");
	fprintf(stderr, "    -S|--debug-rules               | enable rule debugging\n");
	fprintf(stderr, "    -T|--re-level <level>          | set 'RE_level' for rules\n");
	fprintf(stderr, "    -U|--status-file <file>        | Record process status in file\n");
	fprintf(stderr, "    -W|--watchdog                  | activate watchdog timer\n");
	fprintf(stderr, "    -X|--zeekygen <cfgfile>        | generate documentation based on config file\n");

#ifdef USE_PERFTOOLS_DEBUG
	fprintf(stderr, "    -m|--mem-leaks                 | show leaks  [perftools]\n");
	fprintf(stderr, "    -M|--mem-profile               | record heap [perftools]\n");
#endif
	fprintf(stderr, "    --pseudo-realtime[=<speedup>]  | enable pseudo-realtime for performance evaluation (default 1)\n");
	fprintf(stderr, "    -j|--jobs[=<worker count>]     | enable supervisor mode with N workers (default 1)\n");

#ifdef USE_IDMEF
	fprintf(stderr, "    -n|--idmef-dtd <idmef-msg.dtd> | specify path to IDMEF DTD file\n");
#endif

	fprintf(stderr, "    --test                         | run unit tests ('--test -h' for help, only when compiling with ENABLE_ZEEK_UNIT_TESTS)\n");
	fprintf(stderr, "    $ZEEKPATH                      | file search path (%s)\n", bro_path().c_str());
	fprintf(stderr, "    $ZEEK_PLUGIN_PATH              | plugin search path (%s)\n", bro_plugin_path());
	fprintf(stderr, "    $ZEEK_PLUGIN_ACTIVATE          | plugins to always activate (%s)\n", bro_plugin_activate());
	fprintf(stderr, "    $ZEEK_PREFIXES                 | prefix list (%s)\n", bro_prefixes().c_str());
	fprintf(stderr, "    $ZEEK_DNS_FAKE                 | disable DNS lookups (%s)\n", zeek_dns_fake() ? "on" : "off");
	fprintf(stderr, "    $ZEEK_SEED_FILE                | file to load seeds from (not set)\n");
	fprintf(stderr, "    $ZEEK_LOG_SUFFIX               | ASCII log file extension (.%s)\n", logging::writer::Ascii::LogExt().c_str());
	fprintf(stderr, "    $ZEEK_PROFILER_FILE            | Output file for script execution statistics (not set)\n");
	fprintf(stderr, "    $ZEEK_DISABLE_ZEEKYGEN         | Disable Zeekygen documentation support (%s)\n", zeekenv("ZEEK_DISABLE_ZEEKYGEN") ? "set" : "not set");
	fprintf(stderr, "    $ZEEK_DNS_RESOLVER             | IPv4/IPv6 address of DNS resolver to use (%s)\n", zeekenv("ZEEK_DNS_RESOLVER") ? zeekenv("ZEEK_DNS_RESOLVER") : "not set, will use first IPv4 address from /etc/resolv.conf");
	fprintf(stderr, "    $ZEEK_DEBUG_LOG_STDERR         | Use stderr for debug logs generated via the -B flag");

	fprintf(stderr, "\n");

	exit(code);
	}

struct zeek_options {
	bool print_version = false;
	bool print_usage = false;
	bool print_execution_time = false;
	bool print_signature_debug_info = false;
	int print_plugins = 0;

	std::optional<std::string> debug_log_streams;
	std::optional<std::string> debug_script_tracing_file;

	std::optional<std::string> identifier_to_print;
	std::optional<std::string> script_code_to_exec;
	std::vector<std::string> script_prefixes = { "" }; // "" = "no prefix"

	int supervised_workers = 0;
	int signature_re_level = 4;
	bool ignore_checksums = false;
	bool use_watchdog = false;
	double pseudo_realtime = 0;
	DNS_MgrMode dns_mode = DNS_DEFAULT;

	bool parse_only = false;
	bool bare_mode = false;
	bool debug_scripts = false;
	bool perftools_check_leaks = false;
	bool perftools_profile = false;

	bool run_unit_tests = false;
	std::vector<std::string> doctest_args;

	std::optional<std::string> pcap_filter;
	std::vector<std::string> interfaces;
	std::vector<std::string> pcap_files;
	std::vector<std::string> signature_files;

	std::optional<std::string> pcap_output_file;
	std::optional<std::string> random_seed_input_file;
	std::optional<std::string> random_seed_output_file;
	std::optional<std::string> process_status_file;
	std::optional<std::string> zeekygen_config_file;
	std::string libidmef_dtd_file = "idmef-message.dtd";

	std::set<std::string> plugins_to_load;
	std::vector<std::string> scripts_to_load;
	std::vector<std::string> script_options_to_set;

	/**
	 * Unset options that aren't meant to be used by the supervisor, but may
	 * make sense for supervised nodes to inherit (as opposed to flagging
	 * as an error an exiting outright if used in supervisor-mode).
	 */
	void filter_supervisor_options()
		{
		pcap_filter = {};
		interfaces = {};
		pcap_files = {};
		signature_files = {};
		pcap_output_file = {};
		}

	/**
	 * Inherit certain options set in the original supervisor parent process
	 * and discard the rest.
	 * @param node  the supervised-node whose Zeek options are to be modified.
	 */
	void filter_supervised_node_options(zeek::Supervisor::Node* node)
		{
		auto og = *this;
		*this = {};

		debug_log_streams = og.debug_log_streams;
		debug_script_tracing_file = og.debug_script_tracing_file;
		script_code_to_exec = og.script_code_to_exec;
		script_prefixes = og.script_prefixes;

		signature_re_level = og.signature_re_level;
		ignore_checksums = og.ignore_checksums;
		use_watchdog = og.use_watchdog;
		pseudo_realtime = og.pseudo_realtime;
		dns_mode = og.dns_mode;

		bare_mode = og.bare_mode;
		perftools_check_leaks = og.perftools_check_leaks;
		perftools_profile = og.perftools_profile;

		pcap_filter = og.pcap_filter;
		signature_files = og.signature_files;

		// TODO: These are likely to be handled in a node-specific or
		// use-case-specific way.  e.g. interfaces is already handled for the
		// "cluster" use-case, but don't have supervised-pcap-reading
		// functionality yet.
		/* interfaces = og.interfaces; */
		/* pcap_files = og.pcap_files; */

		pcap_output_file = og.pcap_output_file;
		random_seed_input_file = og.random_seed_input_file;
		random_seed_output_file = og.random_seed_output_file;
		process_status_file = og.process_status_file;

		plugins_to_load = og.plugins_to_load;
		scripts_to_load = og.scripts_to_load;
		script_options_to_set = og.script_options_to_set;
		}
};

static std::vector<const char*> to_cargs(const std::vector<std::string>& args)
	{
	std::vector<const char*> rval;
	rval.reserve(args.size());

	for ( const auto& arg : args )
		rval.emplace_back(arg.data());

	return rval;
	}

static zeek_options parse_cmdline(int argc, char** argv)
	{
	zeek_options rval = {};

	// When running unit tests, the first argument on the command line must be
	// --test, followed by doctest options. Optionally, users can use "--" as
	// separator to pass Zeek options afterwards:
	//
	//     zeek --test [doctest-options] -- [zeek-options]

	// Just locally filtering out the args for Zeek usage from doctest args.
	std::vector<std::string> zeek_args;

	if ( argc > 1 && strcmp(argv[1], "--test") == 0 )
		{
		#ifdef DOCTEST_CONFIG_DISABLE
		fprintf(stderr, "ERROR: C++ unit tests are disabled for this build.\n"
		                "       Please re-compile with ENABLE_ZEEK_UNIT_TESTS "
		                       "to run the C++ unit tests.\n");
		usage(argv[0], 1);
		#endif

		auto is_separator = [](const char* cstr)
			{
			return strcmp(cstr, "--") == 0;
			};
		auto first = argv;
		auto last = argv + argc;
		auto separator = std::find_if(first, last, is_separator);
		zeek_args.emplace_back(argv[0]);

		if ( separator != last )
			{
			auto first_zeek_arg = std::next(separator);

			for ( auto i = first_zeek_arg; i != last; ++i )
				zeek_args.emplace_back(*i);
			}

		rval.run_unit_tests = true;

		for ( auto i = 0; i < std::distance(first, separator); ++i )
			rval.doctest_args.emplace_back(argv[i]);
		}
	else
		{
		for ( auto i = 0; i < argc; ++i )
			zeek_args.emplace_back(argv[i]);
		}

	constexpr struct option long_opts[] = {
		{"parse-only",	no_argument,		0,	'a'},
		{"bare-mode",	no_argument,		0,	'b'},
		{"debug-script",	no_argument,		0,	'd'},
		{"exec",		required_argument,	0,	'e'},
		{"filter",		required_argument,	0,	'f'},
		{"help",		no_argument,		0,	'h'},
		{"iface",		required_argument,	0,	'i'},
		{"zeekygen",		required_argument,		0,	'X'},
		{"prefix",		required_argument,	0,	'p'},
		{"readfile",		required_argument,	0,	'r'},
		{"rulefile",		required_argument,	0,	's'},
		{"tracefile",		required_argument,	0,	't'},
		{"writefile",		required_argument,	0,	'w'},
		{"version",		no_argument,		0,	'v'},
		{"no-checksums",	no_argument,		0,	'C'},
		{"force-dns",		no_argument,		0,	'F'},
		{"load-seeds",		required_argument,	0,	'G'},
		{"save-seeds",		required_argument,	0,	'H'},
		{"print-plugins",	no_argument,		0,	'N'},
		{"prime-dns",		no_argument,		0,	'P'},
		{"time",		no_argument,		0,	'Q'},
		{"debug-rules",		no_argument,		0,	'S'},
		{"re-level",		required_argument,	0,	'T'},
		{"watchdog",		no_argument,		0,	'W'},
		{"print-id",		required_argument,	0,	'I'},
		{"status-file",		required_argument,	0,	'U'},

#ifdef	DEBUG
		{"debug",		required_argument,	0,	'B'},
#endif
#ifdef	USE_IDMEF
		{"idmef-dtd",		required_argument,	0,	'n'},
#endif
#ifdef	USE_PERFTOOLS_DEBUG
		{"mem-leaks",	no_argument,		0,	'm'},
		{"mem-profile",	no_argument,		0,	'M'},
#endif

		{"pseudo-realtime",	optional_argument, 0,	'E'},
		{"jobs",	optional_argument, 0,	'j'},
		{"test",		no_argument,		0,	'#'},

		{0,			0,			0,	0},
	};

	char opts[256];
	safe_strncpy(opts, "B:e:f:G:H:I:i:j::n:p:r:s:T:t:U:w:X:CFNPQSWabdhv",
	             sizeof(opts));

#ifdef USE_PERFTOOLS_DEBUG
	strncat(opts, "mM", 2);
#endif

	int op;
	int long_optsind;
	opterr = 0;

	// getopt may permute the array, so need yet another array
	auto zargs = std::make_unique<char*[]>(zeek_args.size());

	for ( auto i = 0; i < zeek_args.size(); ++i )
		zargs[i] = zeek_args[i].data();

	while ( (op = getopt_long(zeek_args.size(), zargs.get(), opts, long_opts, &long_optsind)) != EOF )
		switch ( op ) {
		case 'a':
			rval.parse_only = true;
			break;
		case 'b':
			rval.bare_mode = true;
			break;
		case 'd':
			rval.debug_scripts = true;
			break;
		case 'e':
			rval.script_code_to_exec = optarg;
			break;
		case 'f':
			rval.pcap_filter = optarg;
			break;
		case 'h':
			rval.print_usage = true;
			break;
		case 'i':
			if ( ! rval.pcap_files.empty() )
				{
				fprintf(stderr, "Using -i is not allowed when reading pcap files");
				exit(1);
				}
			rval.interfaces.emplace_back(optarg);
			break;
		case 'j':
			rval.supervised_workers = 1;
			if ( optarg )
				rval.supervised_workers = atoi(optarg);
			break;
		case 'p':
			rval.script_prefixes.emplace_back(optarg);
			break;
		case 'r':
			if ( ! rval.interfaces.empty() )
				{
				fprintf(stderr, "Using -r is not allowed when reading a live interface");
				exit(1);
				}
			rval.pcap_files.emplace_back(optarg);
			break;
		case 's':
			rval.signature_files.emplace_back(optarg);
			break;
		case 't':
			rval.debug_script_tracing_file = optarg;
			break;
		case 'v':
			rval.print_version = true;
			break;
		case 'w':
			rval.pcap_output_file = optarg;
			break;
		case 'B':
			rval.debug_log_streams = optarg;
			break;
		case 'C':
			rval.ignore_checksums = true;
			break;
		case 'E':
			rval.pseudo_realtime = 1.0;
			if ( optarg )
				rval.pseudo_realtime = atof(optarg);
			break;
		case 'F':
			if ( rval.dns_mode != DNS_DEFAULT )
				usage(zargs[0], 1);
			rval.dns_mode = DNS_FORCE;
			break;
		case 'G':
			rval.random_seed_input_file = optarg;
			break;
		case 'H':
			rval.random_seed_output_file = optarg;
			break;
		case 'I':
			rval.identifier_to_print = optarg;
			break;
		case 'N':
			++rval.print_plugins;
			break;
		case 'P':
			if ( rval.dns_mode != DNS_DEFAULT )
				usage(zargs[0], 1);
			rval.dns_mode = DNS_PRIME;
			break;
		case 'Q':
			rval.print_execution_time = true;
			break;
		case 'S':
			rval.print_signature_debug_info = true;
			break;
		case 'T':
			rval.signature_re_level = atoi(optarg);
			break;
		case 'U':
			rval.process_status_file = optarg;
			break;
		case 'W':
			rval.use_watchdog = true;
			break;
		case 'X':
			rval.zeekygen_config_file = optarg;
			break;

#ifdef USE_PERFTOOLS_DEBUG
		case 'm':
			rval.perftools_check_leaks = 1;
			break;
		case 'M':
			rval.perftools_profile = 1;
			break;
#endif

#ifdef USE_IDMEF
		case 'n':
			rval.libidmef_dtd_path = optarg;
			break;
#endif

		case '#':
			fprintf(stderr, "ERROR: --test only allowed as first argument.\n");
			usage(zargs[0], 1);
			break;

		case 0:
			// This happens for long options that don't have
			// a short-option equivalent.
			break;

		case '?':
		default:
			usage(zargs[0], 1);
			break;
		}

	// Process remaining arguments. X=Y arguments indicate script
	// variable/parameter assignments. X::Y arguments indicate plugins to
	// activate/query. The remainder are treated as scripts to load.
	while ( optind < zeek_args.size() )
		{
		if ( strchr(zargs[optind], '=') )
			rval.script_options_to_set.emplace_back(zargs[optind++]);
		else if ( strstr(zargs[optind], "::") )
			rval.plugins_to_load.emplace(zargs[optind++]);
		else
			rval.scripts_to_load.emplace_back(zargs[optind++]);
		}

	return rval;
	}

bool show_plugins(int level)
	{
	plugin::Manager::plugin_list plugins = plugin_mgr->ActivePlugins();

	if ( ! plugins.size() )
		{
		printf("No plugins registered, not even any built-ins. This is probably a bug.\n");
		return false;
		}

	ODesc d;

	if ( level == 1 )
		d.SetShort();

	int count = 0;

	for ( plugin::Manager::plugin_list::const_iterator i = plugins.begin(); i != plugins.end(); i++ )
		{
		if ( requested_plugins.size()
		     && requested_plugins.find((*i)->Name()) == requested_plugins.end() )
			continue;

		(*i)->Describe(&d);

		if ( ! d.IsShort() )
			d.Add("\n");

		++count;
		}

	printf("%s", d.Description());

	plugin::Manager::inactive_plugin_list inactives = plugin_mgr->InactivePlugins();

	if ( inactives.size() && ! requested_plugins.size() )
		{
		printf("\nInactive dynamic plugins:\n");

		for ( plugin::Manager::inactive_plugin_list::const_iterator i = inactives.begin(); i != inactives.end(); i++ )
			{
			string name = (*i).first;
			string path = (*i).second;
			printf("  %s (%s)\n", name.c_str(), path.c_str());
			}
		}

	return count != 0;
	}

void done_with_network()
	{
	set_processing_status("TERMINATING", "done_with_network");

	// Cancel any pending alarms (watchdog, in particular).
	(void) alarm(0);

	if ( net_done )
		{
		mgr.Drain();
		// Don't propagate this event to remote clients.
		mgr.Dispatch(new Event(net_done,
		                       {new Val(timer_mgr->Time(), TYPE_TIME)}),
		             true);
		}

	if ( profiling_logger )
		profiling_logger->Log();

	terminating = true;

	analyzer_mgr->Done();
	timer_mgr->Expire();
	dns_mgr->Flush();
	mgr.Drain();
	mgr.Drain();

	net_finish(1);

#ifdef USE_PERFTOOLS_DEBUG

		if ( perftools_profile )
			{
			HeapProfilerDump("post net_run");
			HeapProfilerStop();
			}

		if ( heap_checker && ! heap_checker->NoLeaks() )
			{
			fprintf(stderr, "Memory leaks - aborting.\n");
			abort();
			}
#endif

	ZEEK_LSAN_DISABLE();
	}

void terminate_bro()
	{
	set_processing_status("TERMINATING", "terminate_bro");

	terminating = true;

	// File analysis termination may produce events, so do it early on in
	// the termination process.
	file_mgr->Terminate();

	brofiler.WriteStats();

	EventHandlerPtr zeek_done = internal_handler("zeek_done");
	if ( zeek_done )
		mgr.QueueEventFast(zeek_done, val_list{});

	timer_mgr->Expire();
	mgr.Drain();

	if ( profiling_logger )
		{
		// FIXME: There are some occasional crashes in the memory
		// allocation code when killing Bro.  Disabling this for now.
		if ( ! (signal_val == SIGTERM || signal_val == SIGINT) )
			profiling_logger->Log();

		delete profiling_logger;
		}

	mgr.Drain();

	notifier::registry.Terminate();
	log_mgr->Terminate();
	input_mgr->Terminate();
	thread_mgr->Terminate();
	broker_mgr->Terminate();

	mgr.Drain();

	plugin_mgr->FinishPlugins();

	delete zeekygen_mgr;
	delete timer_mgr;
	delete event_registry;
	delete analyzer_mgr;
	delete file_mgr;
	// broker_mgr is deleted via iosource_mgr
	// supervisor is deleted via iosource_mgr
	delete zeek::supervised_node;
	delete iosource_mgr;
	delete log_mgr;
	delete reporter;
	delete plugin_mgr;
	delete val_mgr;
	delete port_mgr;

	reporter = 0;
	}

void zeek_terminate_loop(const char* reason)
	{
	set_processing_status("TERMINATING", reason);
	reporter->Info("%s", reason);

	net_get_final_stats();
	done_with_network();
	net_delete();

	terminate_bro();

	// Close files after net_delete(), because net_delete()
	// might write to connection content files.
	BroFile::CloseOpenFiles();

	delete rule_matcher;

	exit(0);
	}

RETSIGTYPE sig_handler(int signo)
	{
	set_processing_status("TERMINATING", "sig_handler");
	signal_val = signo;

	return RETSIGVAL;
	}

static void atexit_handler()
	{
	set_processing_status("TERMINATED", "atexit");
	}

static void bro_new_handler()
	{
	out_of_memory("new");
	}

static std::vector<std::string> get_script_signature_files()
	{
<<<<<<< HEAD
	std::vector<std::string> rval;
=======
	ZEEK_LSAN_DISABLE();
	std::set_new_handler(bro_new_handler);

	// When running unit tests, the first argument on the command line must be
	// --test, followed by doctest options. Optionally, users can use "--" as
	// separator to pass Zeek options afterwards:
	//
	//     zeek --test [doctest-options] -- [zeek-options]

	if ( argc > 1 && strcmp(argv[1], "--test") == 0 )
		{
		// Deal with CLI arguments (copy Zeek part over to bro_argv).
		auto is_separator = [](const char* cstr)
			{
			return strcmp(cstr, "--") == 0;
			};
		auto first = argv;
		auto last = argv + argc;
		auto separator = std::find_if(first, last, is_separator);

		if ( separator == last )
			{
			bro_argc = 1;
			bro_argv = new char*[1];
			bro_argv[0] = copy_string(argv[0]);
			}
		else
			{
			auto first_zeek_arg = std::next(separator);
			bro_argc = 1 + std::distance(first_zeek_arg, last);
			bro_argv = new char*[bro_argc];
			bro_argv[0] = copy_string(argv[0]);
			auto bro_argv_iter = std::next(bro_argv);
			for ( auto i = first_zeek_arg; i != last; ++i )
				*bro_argv_iter++ = copy_string(*i);
			}

#ifdef DOCTEST_CONFIG_DISABLE
		fprintf(stderr, "ERROR: C++ unit tests are disabled for this build.\n"
		                "       Please re-compile with ENABLE_ZEEK_UNIT_TESTS "
		                       "to run the C++ unit tests.\n");
		return EXIT_FAILURE;
#else
		doctest::Context context;
		context.applyCommandLine(std::distance(first, separator), argv);
		ZEEK_LSAN_ENABLE();
		return context.run();
#endif
		}
	else
		{
		bro_argc = argc;
		bro_argv = new char* [argc];

		for ( int i = 0; i < argc; i++ )
			bro_argv[i] = copy_string(argv[i]);
		}
>>>>>>> 9c353f56

	// Parse rule files defined on the script level.
	char* script_signature_files =
		copy_string(internal_val("signature_files")->AsString()->CheckString());

	char* tmp = script_signature_files;
	char* s;
	while ( (s = strsep(&tmp, " \t")) )
		if ( *s )
			rval.emplace_back(s);

	delete [] script_signature_files;
	return rval;
	}

static std::string get_exe_path(const std::string& invocation)
	{
	if ( invocation.empty() )
		return "";

	if ( invocation[0] == '/' )
		// Absolute path
		return invocation;

	if ( invocation.find('/') != std::string::npos )
		{
		// Relative path
		char cwd[PATH_MAX];

		if ( ! getcwd(cwd, sizeof(cwd)) )
			{
			fprintf(stderr, "failed to get current directory: %s\n",
			        strerror(errno));
			exit(1);
			}

		return std::string(cwd) + "/" + invocation;
		}

	auto path = getenv("PATH");

	if ( ! path )
		return "";

	return find_file(invocation, path);
	}

int main(int argc, char** argv)
	{
	ZEEK_LSAN_DISABLE();
	std::set_new_handler(bro_new_handler);

	auto zeek_exe_path = get_exe_path(argv[0]);

	if ( zeek_exe_path.empty() )
		{
		fprintf(stderr, "failed to get path to executable '%s'", argv[0]);
		exit(1);
		}

	bro_argc = argc;
	bro_argv = new char* [argc];

	for ( int i = 0; i < argc; i++ )
		bro_argv[i] = copy_string(argv[i]);

	auto options = parse_cmdline(argc, argv);

	if ( options.print_usage )
		usage(argv[0], 0);

	if ( options.print_version )
		{
		fprintf(stdout, "%s version %s\n", argv[0], zeek_version());
		exit(0);
		}

	if ( options.run_unit_tests )
		{
		doctest::Context context;
		auto dargs = to_cargs(options.doctest_args);
		context.applyCommandLine(dargs.size(), dargs.data());
		return context.run();
		}

	pid_t stem_pid = 0;
	std::unique_ptr<bro::PipePair> supervisor_pipe;
	auto zeek_stem_env = getenv("ZEEK_STEM");
	auto is_supervisor = [](const zeek_options& os) -> bool
		{ return os.supervised_workers > 0; };

	if ( zeek_stem_env )
		{
		std::vector<std::string> fd_strings;
		tokenize_string(zeek_stem_env, ",", &fd_strings);

		if ( fd_strings.size() != 4 )
			{
			fprintf(stderr, "invalid ZEEK_STEM environment variable value: '%s'\n",
			        zeek_stem_env);
			exit(1);
			}

		int fds[4];

		for ( auto i = 0; i < 4; ++i )
			fds[i] = std::stoi(fd_strings[i]);

		supervisor_pipe.reset(new bro::PipePair{FD_CLOEXEC, O_NONBLOCK, fds});
		zeek::supervised_node = zeek::Supervisor::RunStem(std::move(supervisor_pipe));
		}
	else if ( is_supervisor(options) )
		{
		// TODO: the SIGCHLD handler should be set before fork()
		supervisor_pipe.reset(new bro::PipePair{FD_CLOEXEC, O_NONBLOCK});
		stem_pid = fork();

		if ( stem_pid == -1 )
			{
			fprintf(stderr, "failed to fork Zeek supervisor stem process: %s\n",
			        strerror(errno));
			exit(1);
			}

		if ( stem_pid == 0 )
			zeek::supervised_node = zeek::Supervisor::RunStem(std::move(supervisor_pipe));
		}

	if ( zeek::supervised_node )
		{
		// TODO: probably all of this block could move to a new
		// zeek::supervised_node->Init(options) method
		const auto& node_name = zeek::supervised_node->name;

		if ( zeek::supervised_node->directory )
			{
			if ( chdir(zeek::supervised_node->directory->data()) )
				{
				fprintf(stderr, "node '%s' failed to chdir to %s: %s\n",
				        node_name.data(),
				        zeek::supervised_node->directory->data(),
				        strerror(errno));
				exit(1);
				}
			}

		if ( zeek::supervised_node->stderr_file )
			{
			auto fd = open(zeek::supervised_node->stderr_file->data(),
			               O_WRONLY | O_CREAT | O_TRUNC | O_APPEND | O_CLOEXEC,
			               0600);

			if ( fd == -1 || dup2(fd, STDERR_FILENO) == -1 )
				{
				fprintf(stderr, "node '%s' failed to create stderr file %s: %s\n",
				        node_name.data(),
				        zeek::supervised_node->stderr_file->data(),
				        strerror(errno));
				exit(1);
				}
			}

		if ( zeek::supervised_node->stdout_file )
			{
			auto fd = open(zeek::supervised_node->stdout_file->data(),
			               O_WRONLY | O_CREAT | O_TRUNC | O_APPEND | O_CLOEXEC,
			               0600);

			if ( fd == -1 || dup2(fd, STDOUT_FILENO) == -1 )
				{
				fprintf(stderr, "node '%s' failed to create stdout file %s: %s\n",
				        node_name.data(),
				        zeek::supervised_node->stdout_file->data(),
				        strerror(errno));
				exit(1);
				}
			}

		if ( zeek::supervised_node->cpu_affinity )
			{
			auto res = zeek::set_affinity(*zeek::supervised_node->cpu_affinity);

			if ( ! res )
				fprintf(stderr, "node '%s' failed to set CPU affinity: %s\n",
				        node_name.data(), strerror(errno));
			}

		options.filter_supervised_node_options(zeek::supervised_node);

		if ( zeek::supervised_node->interface )
			options.interfaces.emplace_back(*zeek::supervised_node->interface);

		if ( ! zeek::supervised_node->cluster.empty() )
			{
			if ( setenv("CLUSTER_NODE", node_name.data(), true) == -1 )
				{
				fprintf(stderr, "node '%s' failed to setenv: %s\n",
				        node_name.data(), strerror(errno));
				exit(1);
				}
			}

		for ( const auto& s : zeek::supervised_node->scripts )
			options.scripts_to_load.emplace_back(s);
		}

	double time_start = current_time(true);

	brofiler.ReadStats();

	auto dns_type = options.dns_mode;

	if ( dns_type == DNS_DEFAULT && zeek_dns_fake() )
		dns_type = DNS_FAKE;

	RETSIGTYPE (*oldhandler)(int);

	zeek_script_prefixes = options.script_prefixes;
	auto zeek_prefixes = zeekenv("ZEEK_PREFIXES");

	if ( zeek_prefixes )
		tokenize_string(zeek_prefixes, ":", &zeek_script_prefixes);

	pseudo_realtime = options.pseudo_realtime;

#ifdef USE_PERFTOOLS_DEBUG
	perftools_leaks = options.perftools_check_leaks;
	perftools_profile = options.perftools_profile;
#endif

	if ( options.debug_scripts )
		{
		g_policy_debug = options.debug_scripts;
		fprintf(stderr, "Zeek script debugging ON.\n");
		}

	if ( options.script_code_to_exec )
		command_line_policy = options.script_code_to_exec->data();

	if ( options.debug_script_tracing_file )
		{
		g_trace_state.SetTraceFile(options.debug_script_tracing_file->data());
		g_trace_state.TraceOn();
		}

	if ( options.process_status_file )
		proc_status_file = options.process_status_file->data();

	atexit(atexit_handler);
	set_processing_status("INITIALIZING", "main");

	bro_start_time = current_time(true);

	val_mgr = new ValManager();
	port_mgr = new PortManager();
	reporter = new Reporter();
	thread_mgr = new threading::Manager();
	plugin_mgr = new plugin::Manager();

#ifdef DEBUG
	if ( options.debug_log_streams )
		{
		debug_logger.EnableStreams(options.debug_log_streams->data());
		const char* debug_log_name = nullptr;

		if ( ! getenv("ZEEK_DEBUG_LOG_STDERR") )
			{
			if ( is_supervisor(options) )
				debug_log_name = "debug-supervisor";
			else
				debug_log_name = "debug";
			}

		debug_logger.OpenDebugLog(debug_log_name);
		}
#endif

	if ( is_supervisor(options) )
		{
		zeek::Supervisor::Config cfg = {};
		cfg.pcaps = options.pcap_files;
		cfg.num_workers = options.supervised_workers;
		cfg.zeek_exe_path = zeek_exe_path;
		options.filter_supervisor_options();
		zeek::supervisor = new zeek::Supervisor(std::move(cfg),
		                                        std::move(supervisor_pipe),
		                                        stem_pid);
		}

	const char* seed_load_file = zeekenv("ZEEK_SEED_FILE");

	if ( options.random_seed_input_file )
		seed_load_file = options.random_seed_input_file->data();

	init_random_seed((seed_load_file && *seed_load_file ? seed_load_file : 0),
					 options.random_seed_output_file ? options.random_seed_output_file->data() : 0);
	// DEBUG_MSG("HMAC key: %s\n", md5_digest_print(shared_hmac_md5_key));
	init_hash_function();

	ERR_load_crypto_strings();
	OPENSSL_add_all_algorithms_conf();
	SSL_library_init();
	SSL_load_error_strings();

	// FIXME: On systems that don't provide /dev/urandom, OpenSSL doesn't
	// seed the PRNG. We should do this here (but at least Linux, FreeBSD
	// and Solaris provide /dev/urandom).

	int r = sqlite3_initialize();

	if ( r != SQLITE_OK )
		reporter->Error("Failed to initialize sqlite3: %s", sqlite3_errstr(r));

#ifdef USE_IDMEF
	char* libidmef_dtd_path_cstr = new char[options.libidmef_dtd_file.size() + 1];
	safe_strncpy(libidmef_dtd_path_cstr, options.libidmef_dtd_file.data(),
	             options.libidmef_dtd_file.size());
	globalsInit(libidmef_dtd_path_cstr);	// Init LIBIDMEF globals
	createCurrentDoc("1.0");		// Set a global XML document
#endif

	timer_mgr = new PQ_TimerMgr("<GLOBAL>");
	// timer_mgr = new CQ_TimerMgr();

	auto zeekygen_cfg = options.zeekygen_config_file.value_or("");
	zeekygen_mgr = new zeekygen::Manager(zeekygen_cfg, bro_argv[0]);

	add_essential_input_file("base/init-bare.zeek");
	add_essential_input_file("base/init-frameworks-and-bifs.zeek");

	if ( ! options.bare_mode )
		add_input_file("base/init-default.zeek");

	plugin_mgr->SearchDynamicPlugins(bro_plugin_path());

	if ( options.plugins_to_load.empty() && options.scripts_to_load.empty() &&
	     options.script_options_to_set.empty() &&
	     options.pcap_files.size() == 0 &&
	     options.interfaces.size() == 0 &&
	     ! options.identifier_to_print &&
	     ! command_line_policy && ! options.print_plugins &&
	     ! is_supervisor(options) && ! zeek::supervised_node )
		add_input_file("-");

	for ( const auto& script_option : options.script_options_to_set )
		params.push_back(script_option);

	for ( const auto& plugin : options.plugins_to_load )
		requested_plugins.insert(plugin);

	for ( const auto& script : options.scripts_to_load )
		add_input_file(script.data());

	push_scope(nullptr, nullptr);

	dns_mgr = new DNS_Mgr(dns_type);

	// It would nice if this were configurable.  This is similar to the
	// chicken and the egg problem.  It would be configurable by parsing
	// policy, but we can't parse policy without DNS resolution.
	dns_mgr->SetDir(".state");

	iosource_mgr = new iosource::Manager();
	event_registry = new EventRegistry();
	analyzer_mgr = new analyzer::Manager();
	log_mgr = new logging::Manager();
	input_mgr = new input::Manager();
	file_mgr = new file_analysis::Manager();
	broker_mgr = new bro_broker::Manager(! options.pcap_files.empty());

	plugin_mgr->InitPreScript();
	analyzer_mgr->InitPreScript();
	file_mgr->InitPreScript();
	zeekygen_mgr->InitPreScript();

	bool missing_plugin = false;

	for ( set<string>::const_iterator i = requested_plugins.begin();
	      i != requested_plugins.end(); i++ )
		{
		if ( ! plugin_mgr->ActivateDynamicPlugin(*i) )
			missing_plugin = true;
		}

	if ( missing_plugin )
		reporter->FatalError("Failed to activate requested dynamic plugin(s).");

	plugin_mgr->ActivateDynamicPlugins(! options.bare_mode);

	init_event_handlers();

	md5_type = new OpaqueType("md5");
	sha1_type = new OpaqueType("sha1");
	sha256_type = new OpaqueType("sha256");
	entropy_type = new OpaqueType("entropy");
	cardinality_type = new OpaqueType("cardinality");
	topk_type = new OpaqueType("topk");
	bloomfilter_type = new OpaqueType("bloomfilter");
	x509_opaque_type = new OpaqueType("x509");
	ocsp_resp_opaque_type = new OpaqueType("ocsp_resp");
	paraglob_type = new OpaqueType("paraglob");

	// The leak-checker tends to produce some false
	// positives (memory which had already been
	// allocated before we start the checking is
	// nevertheless reported; see perftools docs), thus
	// we suppress some messages here.

#ifdef USE_PERFTOOLS_DEBUG
	{
	HeapLeakChecker::Disabler disabler;
#endif

	is_parsing = true;
	yyparse();
	is_parsing = false;

	RecordVal::ResizeParseTimeRecords();

	init_general_global_var();
	init_net_var();
	init_builtin_funcs_subdirs();

	// Must come after plugin activation (and also after hash
	// initialization).
	binpac::FlowBuffer::Policy flowbuffer_policy;
	flowbuffer_policy.max_capacity = global_scope()->Lookup(
		"BinPAC::flowbuffer_capacity_max")->ID_Val()->AsCount();
	flowbuffer_policy.min_capacity = global_scope()->Lookup(
		"BinPAC::flowbuffer_capacity_min")->ID_Val()->AsCount();
	flowbuffer_policy.contract_threshold = global_scope()->Lookup(
		"BinPAC::flowbuffer_contract_threshold")->ID_Val()->AsCount();
	binpac::init(&flowbuffer_policy);

	plugin_mgr->InitBifs();

	if ( reporter->Errors() > 0 )
		exit(1);

	plugin_mgr->InitPostScript();
	zeekygen_mgr->InitPostScript();
	broker_mgr->InitPostScript();

	if ( options.print_plugins )
		{
		bool success = show_plugins(options.print_plugins);
		exit(success ? 0 : 1);
		}

	analyzer_mgr->InitPostScript();
	file_mgr->InitPostScript();
	dns_mgr->InitPostScript();

	if ( options.parse_only )
		{
		int rc = (reporter->Errors() > 0 ? 1 : 0);
		exit(rc);
		}

#ifdef USE_PERFTOOLS_DEBUG
	}
#endif

	if ( reporter->Errors() > 0 )
		{
		delete dns_mgr;
		exit(1);
		}

	reporter->InitOptions();
	zeekygen_mgr->GenerateDocs();

	if ( options.pcap_filter )
		{
		ID* id = global_scope()->Lookup("cmd_line_bpf_filter");

		if ( ! id )
			reporter->InternalError("global cmd_line_bpf_filter not defined");

		id->SetVal(new StringVal(*options.pcap_filter));
		}

	auto all_signature_files = options.signature_files;

	// Append signature files defined in "signature_files" script option
	for ( auto&& sf : get_script_signature_files() )
		all_signature_files.emplace_back(std::move(sf));

	// Append signature files defined in @load-sigs
	for ( const auto& sf : sig_files )
		all_signature_files.emplace_back(sf);

	if ( ! all_signature_files.empty() )
		{
		rule_matcher = new RuleMatcher(options.signature_re_level);
		if ( ! rule_matcher->ReadFiles(all_signature_files) )
			{
			delete dns_mgr;
			exit(1);
			}

		if ( options.print_signature_debug_info )
			rule_matcher->PrintDebug();

		file_mgr->InitMagic();
		}

	if ( g_policy_debug )
		// ### Add support for debug command file.
		dbg_init_debugger(0);

	auto all_interfaces = options.interfaces;

	if ( options.pcap_files.empty() && options.interfaces.empty() )
		{
		Val* interfaces_val = internal_val("interfaces");
		if ( interfaces_val )
			{
			char* interfaces_str =
				interfaces_val->AsString()->Render();

			if ( interfaces_str[0] != '\0' )
				tokenize_string(interfaces_str, " ", &all_interfaces);

			delete [] interfaces_str;
			}
		}

	if ( dns_type != DNS_PRIME )
		net_init(all_interfaces, options.pcap_files,
		         options.pcap_output_file, options.use_watchdog);

	net_done = internal_handler("net_done");

	if ( ! g_policy_debug )
		{
		(void) setsignal(SIGTERM, sig_handler);
		(void) setsignal(SIGINT, sig_handler);
		(void) setsignal(SIGPIPE, SIG_IGN);
		}

	// Cooperate with nohup(1).
	if ( (oldhandler = setsignal(SIGHUP, sig_handler)) != SIG_DFL )
		(void) setsignal(SIGHUP, oldhandler);

	if ( dns_type == DNS_PRIME )
		{
		dns_mgr->Verify();
		dns_mgr->Resolve();

		if ( ! dns_mgr->Save() )
			reporter->FatalError("can't update DNS cache");

		mgr.Drain();
		delete dns_mgr;
		exit(0);
		}

	// Print the ID.
	if ( options.identifier_to_print )
		{
		ID* id = global_scope()->Lookup(*options.identifier_to_print);
		if ( ! id )
			reporter->FatalError("No such ID: %s\n", options.identifier_to_print->data());

		ODesc desc;
		desc.SetQuotes(true);
		desc.SetIncludeStats(true);
		id->DescribeExtended(&desc);

		fprintf(stdout, "%s\n", desc.Description());
		exit(0);
		}

	if ( profiling_interval > 0 )
		{
		profiling_logger = new ProfileLogger(profiling_file->AsFile(),
			profiling_interval);

		if ( segment_profiling )
			segment_logger = profiling_logger;
		}

	if ( ! reading_live && ! reading_traces )
		// Set up network_time to track real-time, since
		// we don't have any other source for it.
		net_update_time(current_time());

	EventHandlerPtr zeek_init = internal_handler("zeek_init");
	if ( zeek_init )	//### this should be a function
		mgr.QueueEventFast(zeek_init, val_list{});

	EventRegistry::string_list dead_handlers =
		event_registry->UnusedHandlers();

	if ( ! dead_handlers.empty() && check_for_unused_event_handlers )
		{
		for ( const string& handler : dead_handlers )
			reporter->Warning("event handler never invoked: %s", handler.c_str());
		}

	// Enable LeakSanitizer before zeek_init() and even before executing
	// top-level statements.  Even though it's not bad if a leak happens only
	// once at initialization, we have to assume that script-layer code causing
	// such a leak can be placed in any arbitrary event handler and potentially
	// cause more severe problems.
	ZEEK_LSAN_ENABLE();

	if ( stmts )
		{
		stmt_flow_type flow;
		Frame f(current_scope()->Length(), 0, 0);
		g_frame_stack.push_back(&f);

		try
			{
			stmts->Exec(&f, flow);
			}
		catch ( InterpreterException& )
			{
			reporter->FatalError("failed to execute script statements at top-level scope");
			}

		g_frame_stack.pop_back();
		}

	if ( options.ignore_checksums )
		ignore_checksums = 1;

	if ( zeek_script_loaded )
		{
		// Queue events reporting loaded scripts.
		for ( std::list<ScannedFile>::iterator i = files_scanned.begin(); i != files_scanned.end(); i++ )
			{
			if ( i->skipped )
				continue;

			mgr.QueueEventFast(zeek_script_loaded, {
				new StringVal(i->name.c_str()),
				val_mgr->GetCount(i->include_level),
			});
			}
		}

	reporter->ReportViaEvents(true);

	// Drain the event queue here to support the protocols framework configuring DPM
	mgr.Drain();

	if ( reporter->Errors() > 0 && ! zeekenv("ZEEK_ALLOW_INIT_ERRORS") )
		reporter->FatalError("errors occurred while initializing");

	broker_mgr->ZeekInitDone();
	reporter->ZeekInitDone();
	analyzer_mgr->DumpDebug();

	have_pending_timers = ! reading_traces && timer_mgr->Size() > 0;

	iosource_mgr->Register(thread_mgr, true);

	if ( zeek::supervisor )
		iosource_mgr->Register(zeek::supervisor);

	if ( iosource_mgr->Size() > 0 ||
	     have_pending_timers ||
	     BifConst::exit_only_after_terminate )
		{
		if ( profiling_logger )
			profiling_logger->Log();

#ifdef USE_PERFTOOLS_DEBUG
		if ( perftools_leaks )
			heap_checker = new HeapLeakChecker("net_run");

		if ( perftools_profile )
			{
			HeapProfilerStart("heap");
			HeapProfilerDump("pre net_run");
			}

#endif

		double time_net_start = current_time(true);;

		uint64_t mem_net_start_total;
		uint64_t mem_net_start_malloced;

		if ( options.print_execution_time )
			{
			get_memory_usage(&mem_net_start_total, &mem_net_start_malloced);

			fprintf(stderr, "# initialization %.6f\n", time_net_start - time_start);

			fprintf(stderr, "# initialization %" PRIu64 "M/%" PRIu64 "M\n",
				mem_net_start_total / 1024 / 1024,
				mem_net_start_malloced / 1024 / 1024);
			}

		net_run();

		double time_net_done = current_time(true);;

		uint64_t mem_net_done_total;
		uint64_t mem_net_done_malloced;

		if ( options.print_execution_time )
			{
			get_memory_usage(&mem_net_done_total, &mem_net_done_malloced);

			fprintf(stderr, "# total time %.6f, processing %.6f\n",
				time_net_done - time_start, time_net_done - time_net_start);

			fprintf(stderr, "# total mem %" PRId64 "M/%" PRId64 "M, processing %" PRId64 "M/%" PRId64 "M\n",
				mem_net_done_total / 1024 / 1024,
				mem_net_done_malloced / 1024 / 1024,
				(mem_net_done_total - mem_net_start_total) / 1024 / 1024,
				(mem_net_done_malloced - mem_net_start_malloced) / 1024 / 1024);
			}

		done_with_network();
		net_delete();
		}

	terminate_bro();

	sqlite3_shutdown();

	ERR_free_strings();
	EVP_cleanup();
	CRYPTO_cleanup_all_ex_data();

	// Close files after net_delete(), because net_delete()
	// might write to connection content files.
	BroFile::CloseOpenFiles();

	delete rule_matcher;

	return 0;
	}<|MERGE_RESOLUTION|>--- conflicted
+++ resolved
@@ -803,67 +803,7 @@
 
 static std::vector<std::string> get_script_signature_files()
 	{
-<<<<<<< HEAD
 	std::vector<std::string> rval;
-=======
-	ZEEK_LSAN_DISABLE();
-	std::set_new_handler(bro_new_handler);
-
-	// When running unit tests, the first argument on the command line must be
-	// --test, followed by doctest options. Optionally, users can use "--" as
-	// separator to pass Zeek options afterwards:
-	//
-	//     zeek --test [doctest-options] -- [zeek-options]
-
-	if ( argc > 1 && strcmp(argv[1], "--test") == 0 )
-		{
-		// Deal with CLI arguments (copy Zeek part over to bro_argv).
-		auto is_separator = [](const char* cstr)
-			{
-			return strcmp(cstr, "--") == 0;
-			};
-		auto first = argv;
-		auto last = argv + argc;
-		auto separator = std::find_if(first, last, is_separator);
-
-		if ( separator == last )
-			{
-			bro_argc = 1;
-			bro_argv = new char*[1];
-			bro_argv[0] = copy_string(argv[0]);
-			}
-		else
-			{
-			auto first_zeek_arg = std::next(separator);
-			bro_argc = 1 + std::distance(first_zeek_arg, last);
-			bro_argv = new char*[bro_argc];
-			bro_argv[0] = copy_string(argv[0]);
-			auto bro_argv_iter = std::next(bro_argv);
-			for ( auto i = first_zeek_arg; i != last; ++i )
-				*bro_argv_iter++ = copy_string(*i);
-			}
-
-#ifdef DOCTEST_CONFIG_DISABLE
-		fprintf(stderr, "ERROR: C++ unit tests are disabled for this build.\n"
-		                "       Please re-compile with ENABLE_ZEEK_UNIT_TESTS "
-		                       "to run the C++ unit tests.\n");
-		return EXIT_FAILURE;
-#else
-		doctest::Context context;
-		context.applyCommandLine(std::distance(first, separator), argv);
-		ZEEK_LSAN_ENABLE();
-		return context.run();
-#endif
-		}
-	else
-		{
-		bro_argc = argc;
-		bro_argv = new char* [argc];
-
-		for ( int i = 0; i < argc; i++ )
-			bro_argv[i] = copy_string(argv[i]);
-		}
->>>>>>> 9c353f56
 
 	// Parse rule files defined on the script level.
 	char* script_signature_files =
@@ -946,6 +886,7 @@
 		doctest::Context context;
 		auto dargs = to_cargs(options.doctest_args);
 		context.applyCommandLine(dargs.size(), dargs.data());
+		ZEEK_LSAN_ENABLE();
 		return context.run();
 		}
 
