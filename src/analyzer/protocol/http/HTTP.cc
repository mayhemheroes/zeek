--- conflicted
+++ resolved
@@ -1670,14 +1670,9 @@
 			DEBUG_MSG("%.6f http_header\n", network_time);
 
 		EnqueueConnEvent(http_header,
-<<<<<<< HEAD
-			ConnVal(),
-			val_mgr->Bool(is_orig),
-=======
 			IntrusivePtr{AdoptRef{}, BuildConnVal()},
 			IntrusivePtr{AdoptRef{}, val_mgr->GetBool(is_orig)},
 			IntrusivePtr{AdoptRef{}, mime::new_string_val(h->get_name())},
->>>>>>> 5032993b
 			IntrusivePtr{AdoptRef{}, mime::new_string_val(h->get_name())->ToUpper()},
 			IntrusivePtr{AdoptRef{}, mime::new_string_val(h->get_value())}
 		);
