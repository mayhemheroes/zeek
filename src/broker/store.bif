--- conflicted
+++ resolved
@@ -21,7 +21,7 @@
 	return ts;
 	}
 
-static bro_broker::StoreHandleVal* to_store_handle(Val* h)
+static bro_broker::StoreHandleVal* to_store_handle(zeek::Val* h)
 	{ return dynamic_cast<bro_broker::StoreHandleVal*>(h); }
 %%}
 
@@ -92,21 +92,10 @@
 	bro_broker::Manager::ScriptScopeGuard ssg;
 	auto handle = to_store_handle(h);
 
-<<<<<<< HEAD
-	if ( ! h )
-		{
-		zeek::emit_builtin_error("invalid Broker store handle");
-		return zeek::val_mgr->False();
-		}
-
-	auto handle = static_cast<bro_broker::StoreHandleVal*>(h);
+	if ( ! handle )
+		zeek::detail::emit_builtin_exception("invalid Broker store handle", h);
+
 	return zeek::val_mgr->Bool(broker_mgr->LookupStore(handle->store.name()));
-=======
-	if ( ! handle )
-		builtin_exception("invalid Broker store handle", h);
-
-	return val_mgr->Bool(broker_mgr->LookupStore(handle->store.name()));
->>>>>>> a9f853ef
 	%}
 
 function Broker::__close%(h: opaque of Broker::Store%): bool
@@ -116,41 +105,21 @@
 
 	if ( ! handle )
 		{
-<<<<<<< HEAD
-		zeek::emit_builtin_error("invalid Broker store handle");
-		return zeek::val_mgr->False();
-		}
-
-	auto handle = static_cast<bro_broker::StoreHandleVal*>(h);
+		zeek::emit_builtin_error("invalid Broker store handle", h);
+		return val_mgr->False();
+		}
+
 	return zeek::val_mgr->Bool(broker_mgr->CloseStore(handle->store.name()));
-=======
-		builtin_error("invalid Broker store handle", h);
-		return val_mgr->False();
-		}
-
-	return val_mgr->Bool(broker_mgr->CloseStore(handle->store.name()));
->>>>>>> a9f853ef
 	%}
 
 function Broker::__store_name%(h: opaque of Broker::Store%): string
 	%{
-<<<<<<< HEAD
-	if ( ! h )
-		{
-		zeek::emit_builtin_error("invalid Broker store handle");
-		return zeek::val_mgr->EmptyString();
-		}
-
-	auto handle = static_cast<bro_broker::StoreHandleVal*>(h);
-	return zeek::make_intrusive<zeek::StringVal>(handle->store.name());
-=======
-	auto handle = to_store_handle(h);
-
-	if ( ! handle )
-		builtin_exception("invalid Broker store handle", h);
-
-	return make_intrusive<StringVal>(handle->store.name());
->>>>>>> a9f853ef
+	auto handle = to_store_handle(h);
+
+	if ( ! handle )
+		zeek::detail::emit_builtin_exception("invalid Broker store handle", h);
+
+	return make_intrusive<zeek::StringVal>(handle->store.name());
 	%}
 
 function Broker::__exists%(h: opaque of Broker::Store,
@@ -160,24 +129,15 @@
 
 	if ( ! handle )
 		{
-<<<<<<< HEAD
-		zeek::emit_builtin_error("invalid Broker store handle");
-		return zeek::val_mgr->False();
-=======
-		builtin_error("invalid Broker store handle", h);
-		return bro_broker::query_result();
->>>>>>> a9f853ef
-		}
-
-	auto key = bro_broker::val_to_data(k);
-
-	if ( ! key )
-		{
-<<<<<<< HEAD
-		zeek::emit_builtin_error("invalid Broker data conversion for key argument");
-=======
-		builtin_error("invalid Broker data conversion for key argument", k);
->>>>>>> a9f853ef
+		zeek::emit_builtin_error("invalid Broker store handle", h);
+		return bro_broker::query_result();
+		}
+
+	auto key = bro_broker::val_to_data(k);
+
+	if ( ! key )
+		{
+		zeek::emit_builtin_error("invalid Broker data conversion for key argument", k);
 		return bro_broker::query_result();
 		}
 
@@ -215,24 +175,15 @@
 
 	if ( ! handle )
 		{
-<<<<<<< HEAD
-		zeek::emit_builtin_error("invalid Broker store handle");
-		return zeek::val_mgr->False();
-=======
-		builtin_error("invalid Broker store handle", h);
-		return bro_broker::query_result();
->>>>>>> a9f853ef
-		}
-
-	auto key = bro_broker::val_to_data(k);
-
-	if ( ! key )
-		{
-<<<<<<< HEAD
-		zeek::emit_builtin_error("invalid Broker data conversion for key argument");
-=======
-		builtin_error("invalid Broker data conversion for key argument", k);
->>>>>>> a9f853ef
+		zeek::emit_builtin_error("invalid Broker store handle", h);
+		return bro_broker::query_result();
+		}
+
+	auto key = bro_broker::val_to_data(k);
+
+	if ( ! key )
+		{
+		zeek::emit_builtin_error("invalid Broker data conversion for key argument", k);
 		return bro_broker::query_result();
 		}
 
@@ -270,13 +221,8 @@
 
 	if ( ! handle )
 		{
-<<<<<<< HEAD
-		zeek::emit_builtin_error("invalid Broker store handle");
-		return zeek::val_mgr->False();
-=======
-		builtin_error("invalid Broker store handle", h);
-		return bro_broker::query_result();
->>>>>>> a9f853ef
+		zeek::emit_builtin_error("invalid Broker store handle", h);
+		return bro_broker::query_result();
 		}
 
 	auto key = bro_broker::val_to_data(k);
@@ -284,21 +230,13 @@
 
 	if ( ! key )
 		{
-<<<<<<< HEAD
-		zeek::emit_builtin_error("invalid Broker data conversion for key argument");
-=======
-		builtin_error("invalid Broker data conversion for key argument", k);
->>>>>>> a9f853ef
+		zeek::emit_builtin_error("invalid Broker data conversion for key argument", k);
 		return bro_broker::query_result();
 		}
 
 	if ( ! val )
 		{
-<<<<<<< HEAD
-		zeek::emit_builtin_error("invalid Broker data conversion for value argument");
-=======
-		builtin_error("invalid Broker data conversion for value argument", v);
->>>>>>> a9f853ef
+		zeek::emit_builtin_error("invalid Broker data conversion for value argument", v);
 		return bro_broker::query_result();
 		}
 
@@ -338,24 +276,15 @@
 
 	if ( ! handle )
 		{
-<<<<<<< HEAD
-		zeek::emit_builtin_error("invalid Broker store handle");
-		return zeek::val_mgr->False();
-=======
-		builtin_error("invalid Broker store handle", h);
-		return bro_broker::query_result();
->>>>>>> a9f853ef
-		}
-
-	auto key = bro_broker::val_to_data(k);
-
-	if ( ! key )
-		{
-<<<<<<< HEAD
-		zeek::emit_builtin_error("invalid Broker data conversion for key argument");
-=======
-		builtin_error("invalid Broker data conversion for key argument", k);
->>>>>>> a9f853ef
+		zeek::emit_builtin_error("invalid Broker store handle", h);
+		return bro_broker::query_result();
+		}
+
+	auto key = bro_broker::val_to_data(k);
+
+	if ( ! key )
+		{
+		zeek::emit_builtin_error("invalid Broker data conversion for key argument", k);
 		return bro_broker::query_result();
 		}
 
@@ -363,11 +292,7 @@
 
 	if ( ! index )
 		{
-<<<<<<< HEAD
-		zeek::emit_builtin_error("invalid Broker data conversion for index argument");
-=======
-		builtin_error("invalid Broker data conversion for index argument", i);
->>>>>>> a9f853ef
+		zeek::emit_builtin_error("invalid Broker data conversion for index argument", i);
 		return bro_broker::query_result();
 		}
 
@@ -405,13 +330,8 @@
 
 	if ( ! handle )
 		{
-<<<<<<< HEAD
-		zeek::emit_builtin_error("invalid Broker store handle");
-		return zeek::val_mgr->False();
-=======
-		builtin_error("invalid Broker store handle", h);
-		return bro_broker::query_result();
->>>>>>> a9f853ef
+		zeek::emit_builtin_error("invalid Broker store handle", h);
+		return bro_broker::query_result();
 		}
 
 	auto trigger = frame->GetTrigger();
@@ -448,13 +368,8 @@
 
 	if ( ! handle )
 		{
-<<<<<<< HEAD
-		zeek::emit_builtin_error("invalid Broker store handle");
-		return zeek::val_mgr->False();
-=======
-		builtin_error("invalid Broker store handle", h);
-		return val_mgr->False();
->>>>>>> a9f853ef
+		zeek::emit_builtin_error("invalid Broker store handle", h);
+		return zeek::val_mgr->False();
 		}
 
 	auto key = bro_broker::val_to_data(k);
@@ -462,24 +377,14 @@
 
 	if ( ! key )
 		{
-<<<<<<< HEAD
-		zeek::emit_builtin_error("invalid Broker data conversion for key argument");
-		return zeek::val_mgr->False();
-=======
-		builtin_error("invalid Broker data conversion for key argument", k);
-		return val_mgr->False();
->>>>>>> a9f853ef
+		zeek::emit_builtin_error("invalid Broker data conversion for key argument", k);
+		return zeek::val_mgr->False();
 		}
 
 	if ( ! val )
 		{
-<<<<<<< HEAD
-		zeek::emit_builtin_error("invalid Broker data conversion for value argument");
-		return zeek::val_mgr->False();
-=======
-		builtin_error("invalid Broker data conversion for value argument", v);
-		return val_mgr->False();
->>>>>>> a9f853ef
+		zeek::emit_builtin_error("invalid Broker data conversion for value argument", v);
+		return zeek::val_mgr->False();
 		}
 
 	handle->store.put(std::move(*key), std::move(*val), prepare_expiry(e));
@@ -492,26 +397,16 @@
 
 	if ( ! handle )
 		{
-<<<<<<< HEAD
-		zeek::emit_builtin_error("invalid Broker store handle");
-		return zeek::val_mgr->False();
-=======
-		builtin_error("invalid Broker store handle", h);
-		return val_mgr->False();
->>>>>>> a9f853ef
-		}
-
-	auto key = bro_broker::val_to_data(k);
-
-	if ( ! key )
-		{
-<<<<<<< HEAD
-		zeek::emit_builtin_error("invalid Broker data conversion for key argument");
-		return zeek::val_mgr->False();
-=======
-		builtin_error("invalid Broker data conversion for key argument", k);
-		return val_mgr->False();
->>>>>>> a9f853ef
+		zeek::emit_builtin_error("invalid Broker store handle", h);
+		return zeek::val_mgr->False();
+		}
+
+	auto key = bro_broker::val_to_data(k);
+
+	if ( ! key )
+		{
+		zeek::emit_builtin_error("invalid Broker data conversion for key argument", k);
+		return zeek::val_mgr->False();
 		}
 
 	handle->store.erase(std::move(*key));
@@ -525,13 +420,8 @@
 
 	if ( ! handle )
 		{
-<<<<<<< HEAD
-		zeek::emit_builtin_error("invalid Broker store handle");
-		return zeek::val_mgr->False();
-=======
-		builtin_error("invalid Broker store handle", h);
-		return val_mgr->False();
->>>>>>> a9f853ef
+		zeek::emit_builtin_error("invalid Broker store handle", h);
+		return zeek::val_mgr->False();
 		}
 
 	auto key = bro_broker::val_to_data(k);
@@ -539,24 +429,14 @@
 
 	if ( ! key )
 		{
-<<<<<<< HEAD
-		zeek::emit_builtin_error("invalid Broker data conversion for key argument");
-		return zeek::val_mgr->False();
-=======
-		builtin_error("invalid Broker data conversion for key argument", k);
-		return val_mgr->False();
->>>>>>> a9f853ef
+		zeek::emit_builtin_error("invalid Broker data conversion for key argument", k);
+		return zeek::val_mgr->False();
 		}
 
 	if ( ! amount )
 		{
-<<<<<<< HEAD
-		zeek::emit_builtin_error("invalid Broker data conversion for amount argument");
-		return zeek::val_mgr->False();
-=======
-		builtin_error("invalid Broker data conversion for amount argument", a);
-		return val_mgr->False();
->>>>>>> a9f853ef
+		zeek::emit_builtin_error("invalid Broker data conversion for amount argument", a);
+		return zeek::val_mgr->False();
 		}
 
 	handle->store.increment(std::move(*key), std::move(*amount),
@@ -571,13 +451,8 @@
 
 	if ( ! handle )
 		{
-<<<<<<< HEAD
-		zeek::emit_builtin_error("invalid Broker store handle");
-		return zeek::val_mgr->False();
-=======
-		builtin_error("invalid Broker store handle", h);
-		return val_mgr->False();
->>>>>>> a9f853ef
+		zeek::emit_builtin_error("invalid Broker store handle", h);
+		return zeek::val_mgr->False();
 		}
 
 	auto key = bro_broker::val_to_data(k);
@@ -585,24 +460,14 @@
 
 	if ( ! key )
 		{
-<<<<<<< HEAD
-		zeek::emit_builtin_error("invalid Broker data conversion for key argument");
-		return zeek::val_mgr->False();
-=======
-		builtin_error("invalid Broker data conversion for key argument", k);
-		return val_mgr->False();
->>>>>>> a9f853ef
+		zeek::emit_builtin_error("invalid Broker data conversion for key argument", k);
+		return zeek::val_mgr->False();
 		}
 
 	if ( ! amount )
 		{
-<<<<<<< HEAD
-		zeek::emit_builtin_error("invalid Broker data conversion for amount argument");
-		return zeek::val_mgr->False();
-=======
-		builtin_error("invalid Broker data conversion for amount argument", a);
-		return val_mgr->False();
->>>>>>> a9f853ef
+		zeek::emit_builtin_error("invalid Broker data conversion for amount argument", a);
+		return zeek::val_mgr->False();
 		}
 
 	handle->store.decrement(std::move(*key), std::move(*amount), prepare_expiry(e));
@@ -616,13 +481,8 @@
 
 	if ( ! handle )
 		{
-<<<<<<< HEAD
-		zeek::emit_builtin_error("invalid Broker store handle");
-		return zeek::val_mgr->False();
-=======
-		builtin_error("invalid Broker store handle", h);
-		return val_mgr->False();
->>>>>>> a9f853ef
+		zeek::emit_builtin_error("invalid Broker store handle", h);
+		return zeek::val_mgr->False();
 		}
 
 	auto key = bro_broker::val_to_data(k);
@@ -630,24 +490,14 @@
 
 	if ( ! key )
 		{
-<<<<<<< HEAD
-		zeek::emit_builtin_error("invalid Broker data conversion for key argument");
-		return zeek::val_mgr->False();
-=======
-		builtin_error("invalid Broker data conversion for key argument", k);
-		return val_mgr->False();
->>>>>>> a9f853ef
+		zeek::emit_builtin_error("invalid Broker data conversion for key argument", k);
+		return zeek::val_mgr->False();
 		}
 
 	if ( ! str )
 		{
-<<<<<<< HEAD
-		zeek::emit_builtin_error("invalid Broker data conversion for str argument");
-		return zeek::val_mgr->False();
-=======
-		builtin_error("invalid Broker data conversion for str argument", s);
-		return val_mgr->False();
->>>>>>> a9f853ef
+		zeek::emit_builtin_error("invalid Broker data conversion for str argument", s);
+		return zeek::val_mgr->False();
 		}
 
 	handle->store.append(std::move(*key), std::move(*str), prepare_expiry(e));
@@ -661,13 +511,8 @@
 
 	if ( ! handle )
 		{
-<<<<<<< HEAD
-		zeek::emit_builtin_error("invalid Broker store handle");
-		return zeek::val_mgr->False();
-=======
-		builtin_error("invalid Broker store handle", h);
-		return val_mgr->False();
->>>>>>> a9f853ef
+		zeek::emit_builtin_error("invalid Broker store handle", h);
+		return zeek::val_mgr->False();
 		}
 
 	auto key = bro_broker::val_to_data(k);
@@ -675,24 +520,14 @@
 
 	if ( ! key )
 		{
-<<<<<<< HEAD
-		zeek::emit_builtin_error("invalid Broker data conversion for key argument");
-		return zeek::val_mgr->False();
-=======
-		builtin_error("invalid Broker data conversion for key argument", k);
-		return val_mgr->False();
->>>>>>> a9f853ef
+		zeek::emit_builtin_error("invalid Broker data conversion for key argument", k);
+		return zeek::val_mgr->False();
 		}
 
 	if ( ! idx )
 		{
-<<<<<<< HEAD
-		zeek::emit_builtin_error("invalid Broker data conversion for index argument");
-		return zeek::val_mgr->False();
-=======
-		builtin_error("invalid Broker data conversion for index argument", i);
-		return val_mgr->False();
->>>>>>> a9f853ef
+		zeek::emit_builtin_error("invalid Broker data conversion for index argument", i);
+		return zeek::val_mgr->False();
 		}
 
 	handle->store.insert_into(std::move(*key), std::move(*idx),
@@ -707,13 +542,8 @@
 
 	if ( ! handle )
 		{
-<<<<<<< HEAD
-		zeek::emit_builtin_error("invalid Broker store handle");
-		return zeek::val_mgr->False();
-=======
-		builtin_error("invalid Broker store handle", h);
-		return val_mgr->False();
->>>>>>> a9f853ef
+		zeek::emit_builtin_error("invalid Broker store handle", h);
+		return zeek::val_mgr->False();
 		}
 
 	auto key = bro_broker::val_to_data(k);
@@ -722,35 +552,20 @@
 
 	if ( ! key )
 		{
-<<<<<<< HEAD
-		zeek::emit_builtin_error("invalid Broker data conversion for key argument");
-		return zeek::val_mgr->False();
-=======
-		builtin_error("invalid Broker data conversion for key argument", k);
-		return val_mgr->False();
->>>>>>> a9f853ef
+		zeek::emit_builtin_error("invalid Broker data conversion for key argument", k);
+		return zeek::val_mgr->False();
 		}
 
 	if ( ! idx )
 		{
-<<<<<<< HEAD
-		zeek::emit_builtin_error("invalid Broker data conversion for index argument");
-		return zeek::val_mgr->False();
-=======
-		builtin_error("invalid Broker data conversion for index argument", i);
-		return val_mgr->False();
->>>>>>> a9f853ef
+		zeek::emit_builtin_error("invalid Broker data conversion for index argument", i);
+		return zeek::val_mgr->False();
 		}
 
 	if ( ! val )
 		{
-<<<<<<< HEAD
-		zeek::emit_builtin_error("invalid Broker data conversion for value argument");
-		return zeek::val_mgr->False();
-=======
-		builtin_error("invalid Broker data conversion for value argument", v);
-		return val_mgr->False();
->>>>>>> a9f853ef
+		zeek::emit_builtin_error("invalid Broker data conversion for value argument", v);
+		return zeek::val_mgr->False();
 		}
 
 	handle->store.insert_into(std::move(*key), std::move(*idx),
@@ -765,13 +580,8 @@
 
 	if ( ! handle )
 		{
-<<<<<<< HEAD
-		zeek::emit_builtin_error("invalid Broker store handle");
-		return zeek::val_mgr->False();
-=======
-		builtin_error("invalid Broker store handle", h);
-		return val_mgr->False();
->>>>>>> a9f853ef
+		zeek::emit_builtin_error("invalid Broker store handle", h);
+		return zeek::val_mgr->False();
 		}
 
 	auto key = bro_broker::val_to_data(k);
@@ -779,24 +589,14 @@
 
 	if ( ! key )
 		{
-<<<<<<< HEAD
-		zeek::emit_builtin_error("invalid Broker data conversion for key argument");
-		return zeek::val_mgr->False();
-=======
-		builtin_error("invalid Broker data conversion for key argument", k);
-		return val_mgr->False();
->>>>>>> a9f853ef
+		zeek::emit_builtin_error("invalid Broker data conversion for key argument", k);
+		return zeek::val_mgr->False();
 		}
 
 	if ( ! idx )
 		{
-<<<<<<< HEAD
-		zeek::emit_builtin_error("invalid Broker data conversion for index argument");
-		return zeek::val_mgr->False();
-=======
-		builtin_error("invalid Broker data conversion for index argument", i);
-		return val_mgr->False();
->>>>>>> a9f853ef
+		zeek::emit_builtin_error("invalid Broker data conversion for index argument", i);
+		return zeek::val_mgr->False();
 		}
 
 	handle->store.remove_from(std::move(*key), std::move(*idx),
@@ -811,13 +611,8 @@
 
 	if ( ! handle )
 		{
-<<<<<<< HEAD
-		zeek::emit_builtin_error("invalid Broker store handle");
-		return zeek::val_mgr->False();
-=======
-		builtin_error("invalid Broker store handle", h);
-		return val_mgr->False();
->>>>>>> a9f853ef
+		zeek::emit_builtin_error("invalid Broker store handle", h);
+		return zeek::val_mgr->False();
 		}
 
 	auto key = bro_broker::val_to_data(k);
@@ -825,24 +620,14 @@
 
 	if ( ! key )
 		{
-<<<<<<< HEAD
-		zeek::emit_builtin_error("invalid Broker data conversion for key argument");
-		return zeek::val_mgr->False();
-=======
-		builtin_error("invalid Broker data conversion for key argument", k);
-		return val_mgr->False();
->>>>>>> a9f853ef
+		zeek::emit_builtin_error("invalid Broker data conversion for key argument", k);
+		return zeek::val_mgr->False();
 		}
 
 	if ( ! val )
 		{
-<<<<<<< HEAD
-		zeek::emit_builtin_error("invalid Broker data conversion for value argument");
-		return zeek::val_mgr->False();
-=======
-		builtin_error("invalid Broker data conversion for value argument", v);
-		return val_mgr->False();
->>>>>>> a9f853ef
+		zeek::emit_builtin_error("invalid Broker data conversion for value argument", v);
+		return zeek::val_mgr->False();
 		}
 
 	handle->store.push(std::move(*key), std::move(*val), prepare_expiry(e));
@@ -855,26 +640,16 @@
 
 	if ( ! handle )
 		{
-<<<<<<< HEAD
-		zeek::emit_builtin_error("invalid Broker store handle");
-		return zeek::val_mgr->False();
-=======
-		builtin_error("invalid Broker store handle", h);
-		return val_mgr->False();
->>>>>>> a9f853ef
-		}
-
-	auto key = bro_broker::val_to_data(k);
-
-	if ( ! key )
-		{
-<<<<<<< HEAD
-		zeek::emit_builtin_error("invalid Broker data conversion for key argument");
-		return zeek::val_mgr->False();
-=======
-		builtin_error("invalid Broker data conversion for key argument", k);
-		return val_mgr->False();
->>>>>>> a9f853ef
+		zeek::emit_builtin_error("invalid Broker store handle", h);
+		return zeek::val_mgr->False();
+		}
+
+	auto key = bro_broker::val_to_data(k);
+
+	if ( ! key )
+		{
+		zeek::emit_builtin_error("invalid Broker data conversion for key argument", k);
+		return zeek::val_mgr->False();
 		}
 
 	handle->store.pop(std::move(*key), prepare_expiry(e));
@@ -887,13 +662,8 @@
 
 	if ( ! handle )
 		{
-<<<<<<< HEAD
-		zeek::emit_builtin_error("invalid Broker store handle");
-		return zeek::val_mgr->False();
-=======
-		builtin_error("invalid Broker store handle", h);
-		return val_mgr->False();
->>>>>>> a9f853ef
+		zeek::emit_builtin_error("invalid Broker store handle", h);
+		return zeek::val_mgr->False();
 		}
 
 	handle->store.clear();
