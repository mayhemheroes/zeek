##! Analysis and logging for MIME entities found in HTTP sessions.

@load base/frameworks/files
@load base/utils/strings
@load base/utils/files
@load ./main

module HTTP;

export {
	type Entity: record {
		## Filename for the entity if discovered from a header.
		filename: string &optional;
	};

	redef record Info += {
		## An ordered vector of file unique IDs.
		orig_fuids:      vector of string &log &optional;

		## An ordered vector of mime types.
		orig_mime_types: vector of string &log &optional;

		## An ordered vector of file unique IDs.
		resp_fuids:      vector of string &log &optional;

		## An ordered vector of mime types.
		resp_mime_types: vector of string &log &optional;

		## The current entity.
		current_entity:  Entity           &optional;
		## Current number of MIME entities in the HTTP request message
		## body.
		orig_mime_depth: count            &default=0;
		## Current number of MIME entities in the HTTP response message
		## body.
		resp_mime_depth: count            &default=0;
	};

	redef record fa_file += {
		http: HTTP::Info &optional;
	};
}

event http_begin_entity(c: connection, is_orig: bool) &priority=10
	{
	set_state(c, is_orig);

	if ( is_orig )
		++c$http$orig_mime_depth;
	else
		++c$http$resp_mime_depth;

	c$http$current_entity = Entity();
	}

event http_header(c: connection, is_orig: bool, name: string, value: string) &priority=3
	{
	if ( name == "CONTENT-DISPOSITION" &&
	     /[fF][iI][lL][eE][nN][aA][mM][eE]/ in value )
		{
		c$http$current_entity$filename = extract_filename_from_content_disposition(value);
		}
	else if ( name == "CONTENT-TYPE" &&
	          /[nN][aA][mM][eE][:blank:]*=/ in value )
		{
		c$http$current_entity$filename = extract_filename_from_content_disposition(value);
		}
	}

event file_over_new_connection(f: fa_file, c: connection, is_orig: bool) &priority=5
	{
	if ( f$source == "HTTP" && c?$http ) 
		{
		f$http = c$http;

		if ( c$http?$current_entity && c$http$current_entity?$filename )
			f$info$filename = c$http$current_entity$filename;

		if ( f$is_orig )
			{
			if ( ! c$http?$orig_fuids )
				c$http$orig_fuids = string_vec(f$id);
			else
				c$http$orig_fuids[|c$http$orig_fuids|] = f$id;
			}
		else
			{
			if ( ! c$http?$resp_fuids )
				c$http$resp_fuids = string_vec(f$id);
			else
				c$http$resp_fuids[|c$http$resp_fuids|] = f$id;
			}
		}
	}

<<<<<<< HEAD
event file_mime_type(f: fa_file, mime_type: string) &priority=5
=======
event file_sniff(f: fa_file, meta: fa_metadata) &priority=5
>>>>>>> 374e61ee
	{
	if ( ! f?$http || ! f?$is_orig )
		return;

<<<<<<< HEAD
	if ( f$is_orig )
		{
		if ( ! f$http?$orig_mime_types )
			f$http$orig_mime_types = string_vec(mime_type);
		else
			f$http$orig_mime_types[|f$http$orig_mime_types|] = mime_type;
=======
	if ( ! meta?$mime_type )
		return;

	if ( f$is_orig )
		{
		if ( ! f$http?$orig_mime_types )
			f$http$orig_mime_types = string_vec(meta$mime_type);
		else
			f$http$orig_mime_types[|f$http$orig_mime_types|] = meta$mime_type;
>>>>>>> 374e61ee
		}
	else
		{
		if ( ! f$http?$resp_mime_types )
<<<<<<< HEAD
			f$http$resp_mime_types = string_vec(mime_type);
		else
			f$http$resp_mime_types[|f$http$resp_mime_types|] = mime_type;
=======
			f$http$resp_mime_types = string_vec(meta$mime_type);
		else
			f$http$resp_mime_types[|f$http$resp_mime_types|] = meta$mime_type;
>>>>>>> 374e61ee
		}
	}

event http_end_entity(c: connection, is_orig: bool) &priority=5
	{
	if ( c?$http && c$http?$current_entity ) 
		delete c$http$current_entity;
	}<|MERGE_RESOLUTION|>--- conflicted
+++ resolved
@@ -93,23 +93,11 @@
 		}
 	}
 
-<<<<<<< HEAD
-event file_mime_type(f: fa_file, mime_type: string) &priority=5
-=======
 event file_sniff(f: fa_file, meta: fa_metadata) &priority=5
->>>>>>> 374e61ee
 	{
 	if ( ! f?$http || ! f?$is_orig )
 		return;
 
-<<<<<<< HEAD
-	if ( f$is_orig )
-		{
-		if ( ! f$http?$orig_mime_types )
-			f$http$orig_mime_types = string_vec(mime_type);
-		else
-			f$http$orig_mime_types[|f$http$orig_mime_types|] = mime_type;
-=======
 	if ( ! meta?$mime_type )
 		return;
 
@@ -119,20 +107,13 @@
 			f$http$orig_mime_types = string_vec(meta$mime_type);
 		else
 			f$http$orig_mime_types[|f$http$orig_mime_types|] = meta$mime_type;
->>>>>>> 374e61ee
 		}
 	else
 		{
 		if ( ! f$http?$resp_mime_types )
-<<<<<<< HEAD
-			f$http$resp_mime_types = string_vec(mime_type);
-		else
-			f$http$resp_mime_types[|f$http$resp_mime_types|] = mime_type;
-=======
 			f$http$resp_mime_types = string_vec(meta$mime_type);
 		else
 			f$http$resp_mime_types[|f$http$resp_mime_types|] = meta$mime_type;
->>>>>>> 374e61ee
 		}
 	}
 
