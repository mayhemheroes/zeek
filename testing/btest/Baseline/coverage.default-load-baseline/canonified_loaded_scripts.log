#separator \x09
#set_separator	,
#empty_field	(empty)
#unset_field	-
#path	loaded_scripts
#open	2018-06-08-16-37-20
#fields	name
#types	string
scripts/base/init-bare.bro
  build/scripts/base/bif/const.bif.bro
  build/scripts/base/bif/types.bif.bro
  build/scripts/base/bif/bro.bif.bro
  build/scripts/base/bif/stats.bif.bro
  build/scripts/base/bif/reporter.bif.bro
  build/scripts/base/bif/strings.bif.bro
  build/scripts/base/bif/option.bif.bro
  build/scripts/base/bif/plugins/Bro_SNMP.types.bif.bro
  build/scripts/base/bif/plugins/Bro_KRB.types.bif.bro
  build/scripts/base/bif/event.bif.bro
scripts/base/init-frameworks-and-bifs.bro
  scripts/base/frameworks/logging/__load__.bro
    scripts/base/frameworks/logging/main.bro
      build/scripts/base/bif/logging.bif.bro
    scripts/base/frameworks/logging/postprocessors/__load__.bro
      scripts/base/frameworks/logging/postprocessors/scp.bro
      scripts/base/frameworks/logging/postprocessors/sftp.bro
    scripts/base/frameworks/logging/writers/ascii.bro
    scripts/base/frameworks/logging/writers/sqlite.bro
    scripts/base/frameworks/logging/writers/none.bro
  scripts/base/frameworks/broker/__load__.bro
    scripts/base/frameworks/broker/main.bro
      build/scripts/base/bif/comm.bif.bro
      build/scripts/base/bif/messaging.bif.bro
    scripts/base/frameworks/broker/store.bro
      build/scripts/base/bif/data.bif.bro
      build/scripts/base/bif/store.bif.bro
    scripts/base/frameworks/broker/log.bro
  scripts/base/frameworks/input/__load__.bro
    scripts/base/frameworks/input/main.bro
      build/scripts/base/bif/input.bif.bro
    scripts/base/frameworks/input/readers/ascii.bro
    scripts/base/frameworks/input/readers/raw.bro
    scripts/base/frameworks/input/readers/benchmark.bro
    scripts/base/frameworks/input/readers/binary.bro
    scripts/base/frameworks/input/readers/config.bro
    scripts/base/frameworks/input/readers/sqlite.bro
  scripts/base/frameworks/analyzer/__load__.bro
    scripts/base/frameworks/analyzer/main.bro
      scripts/base/frameworks/packet-filter/utils.bro
      build/scripts/base/bif/analyzer.bif.bro
  scripts/base/frameworks/files/__load__.bro
    scripts/base/frameworks/files/main.bro
      build/scripts/base/bif/file_analysis.bif.bro
      scripts/base/utils/site.bro
        scripts/base/utils/patterns.bro
    scripts/base/frameworks/files/magic/__load__.bro
  build/scripts/base/bif/__load__.bro
    build/scripts/base/bif/broxygen.bif.bro
    build/scripts/base/bif/pcap.bif.bro
    build/scripts/base/bif/bloom-filter.bif.bro
    build/scripts/base/bif/cardinality-counter.bif.bro
    build/scripts/base/bif/top-k.bif.bro
  build/scripts/base/bif/plugins/__load__.bro
    build/scripts/base/bif/plugins/Bro_ARP.events.bif.bro
    build/scripts/base/bif/plugins/Bro_BackDoor.events.bif.bro
    build/scripts/base/bif/plugins/Bro_BitTorrent.events.bif.bro
    build/scripts/base/bif/plugins/Bro_ConnSize.events.bif.bro
    build/scripts/base/bif/plugins/Bro_ConnSize.functions.bif.bro
    build/scripts/base/bif/plugins/Bro_DCE_RPC.consts.bif.bro
    build/scripts/base/bif/plugins/Bro_DCE_RPC.types.bif.bro
    build/scripts/base/bif/plugins/Bro_DCE_RPC.events.bif.bro
    build/scripts/base/bif/plugins/Bro_DHCP.events.bif.bro
    build/scripts/base/bif/plugins/Bro_DHCP.types.bif.bro
    build/scripts/base/bif/plugins/Bro_DNP3.events.bif.bro
    build/scripts/base/bif/plugins/Bro_DNS.events.bif.bro
    build/scripts/base/bif/plugins/Bro_File.events.bif.bro
    build/scripts/base/bif/plugins/Bro_Finger.events.bif.bro
    build/scripts/base/bif/plugins/Bro_FTP.events.bif.bro
    build/scripts/base/bif/plugins/Bro_FTP.functions.bif.bro
    build/scripts/base/bif/plugins/Bro_Gnutella.events.bif.bro
    build/scripts/base/bif/plugins/Bro_GSSAPI.events.bif.bro
    build/scripts/base/bif/plugins/Bro_GTPv1.events.bif.bro
    build/scripts/base/bif/plugins/Bro_HTTP.events.bif.bro
    build/scripts/base/bif/plugins/Bro_HTTP.functions.bif.bro
    build/scripts/base/bif/plugins/Bro_ICMP.events.bif.bro
    build/scripts/base/bif/plugins/Bro_Ident.events.bif.bro
    build/scripts/base/bif/plugins/Bro_IMAP.events.bif.bro
    build/scripts/base/bif/plugins/Bro_InterConn.events.bif.bro
    build/scripts/base/bif/plugins/Bro_IRC.events.bif.bro
    build/scripts/base/bif/plugins/Bro_KRB.events.bif.bro
    build/scripts/base/bif/plugins/Bro_Login.events.bif.bro
    build/scripts/base/bif/plugins/Bro_Login.functions.bif.bro
    build/scripts/base/bif/plugins/Bro_MIME.events.bif.bro
    build/scripts/base/bif/plugins/Bro_Modbus.events.bif.bro
    build/scripts/base/bif/plugins/Bro_MySQL.events.bif.bro
    build/scripts/base/bif/plugins/Bro_NCP.events.bif.bro
    build/scripts/base/bif/plugins/Bro_NCP.consts.bif.bro
    build/scripts/base/bif/plugins/Bro_NetBIOS.events.bif.bro
    build/scripts/base/bif/plugins/Bro_NetBIOS.functions.bif.bro
    build/scripts/base/bif/plugins/Bro_NTLM.types.bif.bro
    build/scripts/base/bif/plugins/Bro_NTLM.events.bif.bro
    build/scripts/base/bif/plugins/Bro_NTP.events.bif.bro
    build/scripts/base/bif/plugins/Bro_POP3.events.bif.bro
    build/scripts/base/bif/plugins/Bro_RADIUS.events.bif.bro
    build/scripts/base/bif/plugins/Bro_RDP.events.bif.bro
    build/scripts/base/bif/plugins/Bro_RDP.types.bif.bro
    build/scripts/base/bif/plugins/Bro_RFB.events.bif.bro
    build/scripts/base/bif/plugins/Bro_RPC.events.bif.bro
    build/scripts/base/bif/plugins/Bro_SIP.events.bif.bro
    build/scripts/base/bif/plugins/Bro_SNMP.events.bif.bro
    build/scripts/base/bif/plugins/Bro_SMB.smb1_com_check_directory.bif.bro
    build/scripts/base/bif/plugins/Bro_SMB.smb1_com_close.bif.bro
    build/scripts/base/bif/plugins/Bro_SMB.smb1_com_create_directory.bif.bro
    build/scripts/base/bif/plugins/Bro_SMB.smb1_com_echo.bif.bro
    build/scripts/base/bif/plugins/Bro_SMB.smb1_com_logoff_andx.bif.bro
    build/scripts/base/bif/plugins/Bro_SMB.smb1_com_negotiate.bif.bro
    build/scripts/base/bif/plugins/Bro_SMB.smb1_com_nt_create_andx.bif.bro
    build/scripts/base/bif/plugins/Bro_SMB.smb1_com_nt_cancel.bif.bro
    build/scripts/base/bif/plugins/Bro_SMB.smb1_com_query_information.bif.bro
    build/scripts/base/bif/plugins/Bro_SMB.smb1_com_read_andx.bif.bro
    build/scripts/base/bif/plugins/Bro_SMB.smb1_com_session_setup_andx.bif.bro
    build/scripts/base/bif/plugins/Bro_SMB.smb1_com_transaction.bif.bro
    build/scripts/base/bif/plugins/Bro_SMB.smb1_com_transaction_secondary.bif.bro
    build/scripts/base/bif/plugins/Bro_SMB.smb1_com_transaction2.bif.bro
    build/scripts/base/bif/plugins/Bro_SMB.smb1_com_transaction2_secondary.bif.bro
    build/scripts/base/bif/plugins/Bro_SMB.smb1_com_tree_connect_andx.bif.bro
    build/scripts/base/bif/plugins/Bro_SMB.smb1_com_tree_disconnect.bif.bro
    build/scripts/base/bif/plugins/Bro_SMB.smb1_com_write_andx.bif.bro
    build/scripts/base/bif/plugins/Bro_SMB.smb1_events.bif.bro
    build/scripts/base/bif/plugins/Bro_SMB.smb2_com_close.bif.bro
    build/scripts/base/bif/plugins/Bro_SMB.smb2_com_create.bif.bro
    build/scripts/base/bif/plugins/Bro_SMB.smb2_com_negotiate.bif.bro
    build/scripts/base/bif/plugins/Bro_SMB.smb2_com_read.bif.bro
    build/scripts/base/bif/plugins/Bro_SMB.smb2_com_session_setup.bif.bro
    build/scripts/base/bif/plugins/Bro_SMB.smb2_com_set_info.bif.bro
    build/scripts/base/bif/plugins/Bro_SMB.smb2_com_tree_connect.bif.bro
    build/scripts/base/bif/plugins/Bro_SMB.smb2_com_tree_disconnect.bif.bro
    build/scripts/base/bif/plugins/Bro_SMB.smb2_com_write.bif.bro
    build/scripts/base/bif/plugins/Bro_SMB.smb2_events.bif.bro
    build/scripts/base/bif/plugins/Bro_SMB.events.bif.bro
    build/scripts/base/bif/plugins/Bro_SMB.consts.bif.bro
    build/scripts/base/bif/plugins/Bro_SMB.types.bif.bro
    build/scripts/base/bif/plugins/Bro_SMTP.events.bif.bro
    build/scripts/base/bif/plugins/Bro_SMTP.functions.bif.bro
    build/scripts/base/bif/plugins/Bro_SOCKS.events.bif.bro
    build/scripts/base/bif/plugins/Bro_SSH.types.bif.bro
    build/scripts/base/bif/plugins/Bro_SSH.events.bif.bro
    build/scripts/base/bif/plugins/Bro_SSL.types.bif.bro
    build/scripts/base/bif/plugins/Bro_SSL.events.bif.bro
    build/scripts/base/bif/plugins/Bro_SSL.functions.bif.bro
    build/scripts/base/bif/plugins/Bro_SteppingStone.events.bif.bro
    build/scripts/base/bif/plugins/Bro_Syslog.events.bif.bro
    build/scripts/base/bif/plugins/Bro_TCP.events.bif.bro
    build/scripts/base/bif/plugins/Bro_TCP.functions.bif.bro
    build/scripts/base/bif/plugins/Bro_Teredo.events.bif.bro
    build/scripts/base/bif/plugins/Bro_UDP.events.bif.bro
    build/scripts/base/bif/plugins/Bro_XMPP.events.bif.bro
    build/scripts/base/bif/plugins/Bro_FileEntropy.events.bif.bro
    build/scripts/base/bif/plugins/Bro_FileExtract.events.bif.bro
    build/scripts/base/bif/plugins/Bro_FileExtract.functions.bif.bro
    build/scripts/base/bif/plugins/Bro_FileHash.events.bif.bro
    build/scripts/base/bif/plugins/Bro_PE.events.bif.bro
    build/scripts/base/bif/plugins/Bro_Unified2.events.bif.bro
    build/scripts/base/bif/plugins/Bro_Unified2.types.bif.bro
    build/scripts/base/bif/plugins/Bro_X509.events.bif.bro
    build/scripts/base/bif/plugins/Bro_X509.types.bif.bro
    build/scripts/base/bif/plugins/Bro_X509.functions.bif.bro
    build/scripts/base/bif/plugins/Bro_X509.ocsp_events.bif.bro
    build/scripts/base/bif/plugins/Bro_AsciiReader.ascii.bif.bro
    build/scripts/base/bif/plugins/Bro_BenchmarkReader.benchmark.bif.bro
    build/scripts/base/bif/plugins/Bro_BinaryReader.binary.bif.bro
    build/scripts/base/bif/plugins/Bro_ConfigReader.config.bif.bro
    build/scripts/base/bif/plugins/Bro_RawReader.raw.bif.bro
    build/scripts/base/bif/plugins/Bro_SQLiteReader.sqlite.bif.bro
    build/scripts/base/bif/plugins/Bro_AsciiWriter.ascii.bif.bro
    build/scripts/base/bif/plugins/Bro_NoneWriter.none.bif.bro
    build/scripts/base/bif/plugins/Bro_SQLiteWriter.sqlite.bif.bro
scripts/base/init-default.bro
  scripts/base/utils/active-http.bro
    scripts/base/utils/exec.bro
  scripts/base/utils/addrs.bro
  scripts/base/utils/conn-ids.bro
  scripts/base/utils/dir.bro
    scripts/base/frameworks/reporter/__load__.bro
      scripts/base/frameworks/reporter/main.bro
    scripts/base/utils/paths.bro
  scripts/base/utils/directions-and-hosts.bro
  scripts/base/utils/email.bro
  scripts/base/utils/files.bro
  scripts/base/utils/geoip-distance.bro
  scripts/base/utils/hash_hrw.bro
  scripts/base/utils/numbers.bro
  scripts/base/utils/queue.bro
  scripts/base/utils/strings.bro
  scripts/base/utils/thresholds.bro
  scripts/base/utils/time.bro
  scripts/base/utils/urls.bro
  scripts/base/frameworks/notice/__load__.bro
    scripts/base/frameworks/notice/main.bro
      scripts/base/frameworks/cluster/__load__.bro
        scripts/base/frameworks/cluster/main.bro
          scripts/base/frameworks/control/__load__.bro
            scripts/base/frameworks/control/main.bro
        scripts/base/frameworks/cluster/pools.bro
    scripts/base/frameworks/notice/weird.bro
    scripts/base/frameworks/notice/actions/drop.bro
      scripts/base/frameworks/netcontrol/__load__.bro
        scripts/base/frameworks/netcontrol/types.bro
        scripts/base/frameworks/netcontrol/main.bro
          scripts/base/frameworks/netcontrol/plugin.bro
        scripts/base/frameworks/netcontrol/plugins/__load__.bro
          scripts/base/frameworks/netcontrol/plugins/debug.bro
          scripts/base/frameworks/netcontrol/plugins/openflow.bro
            scripts/base/frameworks/openflow/__load__.bro
              scripts/base/frameworks/openflow/consts.bro
              scripts/base/frameworks/openflow/types.bro
              scripts/base/frameworks/openflow/main.bro
              scripts/base/frameworks/openflow/plugins/__load__.bro
                scripts/base/frameworks/openflow/plugins/ryu.bro
                  scripts/base/utils/json.bro
                scripts/base/frameworks/openflow/plugins/log.bro
                scripts/base/frameworks/openflow/plugins/broker.bro
              scripts/base/frameworks/openflow/non-cluster.bro
          scripts/base/frameworks/netcontrol/plugins/packetfilter.bro
          scripts/base/frameworks/netcontrol/plugins/broker.bro
          scripts/base/frameworks/netcontrol/plugins/acld.bro
        scripts/base/frameworks/netcontrol/drop.bro
        scripts/base/frameworks/netcontrol/shunt.bro
        scripts/base/frameworks/netcontrol/catch-and-release.bro
        scripts/base/frameworks/netcontrol/non-cluster.bro
    scripts/base/frameworks/notice/actions/email_admin.bro
    scripts/base/frameworks/notice/actions/page.bro
    scripts/base/frameworks/notice/actions/add-geodata.bro
    scripts/base/frameworks/notice/actions/pp-alarms.bro
  scripts/base/frameworks/dpd/__load__.bro
    scripts/base/frameworks/dpd/main.bro
  scripts/base/frameworks/signatures/__load__.bro
    scripts/base/frameworks/signatures/main.bro
  scripts/base/frameworks/packet-filter/__load__.bro
    scripts/base/frameworks/packet-filter/main.bro
    scripts/base/frameworks/packet-filter/netstats.bro
  scripts/base/frameworks/software/__load__.bro
    scripts/base/frameworks/software/main.bro
  scripts/base/frameworks/intel/__load__.bro
    scripts/base/frameworks/intel/main.bro
    scripts/base/frameworks/intel/files.bro
    scripts/base/frameworks/intel/input.bro
  scripts/base/frameworks/config/__load__.bro
    scripts/base/frameworks/config/main.bro
    scripts/base/frameworks/config/input.bro
  scripts/base/frameworks/sumstats/__load__.bro
    scripts/base/frameworks/sumstats/main.bro
    scripts/base/frameworks/sumstats/plugins/__load__.bro
      scripts/base/frameworks/sumstats/plugins/average.bro
      scripts/base/frameworks/sumstats/plugins/hll_unique.bro
      scripts/base/frameworks/sumstats/plugins/last.bro
      scripts/base/frameworks/sumstats/plugins/max.bro
      scripts/base/frameworks/sumstats/plugins/min.bro
      scripts/base/frameworks/sumstats/plugins/sample.bro
      scripts/base/frameworks/sumstats/plugins/std-dev.bro
        scripts/base/frameworks/sumstats/plugins/variance.bro
      scripts/base/frameworks/sumstats/plugins/sum.bro
      scripts/base/frameworks/sumstats/plugins/topk.bro
      scripts/base/frameworks/sumstats/plugins/unique.bro
    scripts/base/frameworks/sumstats/non-cluster.bro
  scripts/base/frameworks/tunnels/__load__.bro
    scripts/base/frameworks/tunnels/main.bro
  scripts/base/protocols/conn/__load__.bro
    scripts/base/protocols/conn/main.bro
    scripts/base/protocols/conn/contents.bro
    scripts/base/protocols/conn/inactivity.bro
    scripts/base/protocols/conn/polling.bro
    scripts/base/protocols/conn/thresholds.bro
  scripts/base/protocols/dce-rpc/__load__.bro
    scripts/base/protocols/dce-rpc/consts.bro
    scripts/base/protocols/dce-rpc/main.bro
  scripts/base/protocols/dhcp/__load__.bro
    scripts/base/protocols/dhcp/consts.bro
    scripts/base/protocols/dhcp/main.bro
  scripts/base/protocols/dnp3/__load__.bro
    scripts/base/protocols/dnp3/main.bro
      scripts/base/protocols/dnp3/consts.bro
  scripts/base/protocols/dns/__load__.bro
    scripts/base/protocols/dns/consts.bro
    scripts/base/protocols/dns/main.bro
  scripts/base/protocols/ftp/__load__.bro
    scripts/base/protocols/ftp/utils-commands.bro
    scripts/base/protocols/ftp/info.bro
    scripts/base/protocols/ftp/main.bro
      scripts/base/protocols/ftp/utils.bro
    scripts/base/protocols/ftp/files.bro
    scripts/base/protocols/ftp/gridftp.bro
      scripts/base/protocols/ssl/__load__.bro
        scripts/base/protocols/ssl/consts.bro
        scripts/base/protocols/ssl/main.bro
        scripts/base/protocols/ssl/mozilla-ca-list.bro
        scripts/base/protocols/ssl/ct-list.bro
        scripts/base/protocols/ssl/files.bro
          scripts/base/files/x509/__load__.bro
            scripts/base/files/x509/main.bro
              scripts/base/files/hash/__load__.bro
                scripts/base/files/hash/main.bro
  scripts/base/protocols/http/__load__.bro
    scripts/base/protocols/http/main.bro
    scripts/base/protocols/http/entities.bro
    scripts/base/protocols/http/utils.bro
    scripts/base/protocols/http/files.bro
  scripts/base/protocols/imap/__load__.bro
    scripts/base/protocols/imap/main.bro
  scripts/base/protocols/irc/__load__.bro
    scripts/base/protocols/irc/main.bro
    scripts/base/protocols/irc/dcc-send.bro
    scripts/base/protocols/irc/files.bro
  scripts/base/protocols/krb/__load__.bro
    scripts/base/protocols/krb/main.bro
      scripts/base/protocols/krb/consts.bro
    scripts/base/protocols/krb/files.bro
  scripts/base/protocols/modbus/__load__.bro
    scripts/base/protocols/modbus/consts.bro
    scripts/base/protocols/modbus/main.bro
  scripts/base/protocols/mysql/__load__.bro
    scripts/base/protocols/mysql/main.bro
      scripts/base/protocols/mysql/consts.bro
  scripts/base/protocols/ntlm/__load__.bro
    scripts/base/protocols/ntlm/main.bro
<<<<<<< HEAD
      scripts/base/protocols/smb/__load__.bro
        scripts/base/protocols/smb/consts.bro
        scripts/base/protocols/smb/const-dos-error.bro
        scripts/base/protocols/smb/const-nt-status.bro
        scripts/base/protocols/smb/main.bro
        scripts/base/protocols/smb/smb1-main.bro
        scripts/base/protocols/smb/smb2-main.bro
        scripts/base/protocols/smb/files.bro
=======
>>>>>>> 340cb556
  scripts/base/protocols/pop3/__load__.bro
  scripts/base/protocols/radius/__load__.bro
    scripts/base/protocols/radius/main.bro
      scripts/base/protocols/radius/consts.bro
  scripts/base/protocols/rdp/__load__.bro
    scripts/base/protocols/rdp/consts.bro
    scripts/base/protocols/rdp/main.bro
  scripts/base/protocols/rfb/__load__.bro
    scripts/base/protocols/rfb/main.bro
  scripts/base/protocols/sip/__load__.bro
    scripts/base/protocols/sip/main.bro
  scripts/base/protocols/snmp/__load__.bro
    scripts/base/protocols/snmp/main.bro
  scripts/base/protocols/smb/__load__.bro
    scripts/base/protocols/smb/consts.bro
    scripts/base/protocols/smb/const-dos-error.bro
    scripts/base/protocols/smb/const-nt-status.bro
  scripts/base/protocols/smtp/__load__.bro
    scripts/base/protocols/smtp/main.bro
    scripts/base/protocols/smtp/entities.bro
    scripts/base/protocols/smtp/files.bro
  scripts/base/protocols/socks/__load__.bro
    scripts/base/protocols/socks/consts.bro
    scripts/base/protocols/socks/main.bro
  scripts/base/protocols/ssh/__load__.bro
    scripts/base/protocols/ssh/main.bro
  scripts/base/protocols/syslog/__load__.bro
    scripts/base/protocols/syslog/consts.bro
    scripts/base/protocols/syslog/main.bro
  scripts/base/protocols/tunnels/__load__.bro
  scripts/base/protocols/xmpp/__load__.bro
    scripts/base/protocols/xmpp/main.bro
  scripts/base/files/pe/__load__.bro
    scripts/base/files/pe/consts.bro
    scripts/base/files/pe/main.bro
  scripts/base/files/extract/__load__.bro
    scripts/base/files/extract/main.bro
  scripts/base/files/unified2/__load__.bro
    scripts/base/files/unified2/main.bro
  scripts/base/misc/find-checksum-offloading.bro
  scripts/base/misc/find-filtered-trace.bro
  scripts/base/misc/version.bro
scripts/policy/misc/loaded-scripts.bro
#close	2018-06-08-16-37-20<|MERGE_RESOLUTION|>--- conflicted
+++ resolved
@@ -3,7 +3,7 @@
 #empty_field	(empty)
 #unset_field	-
 #path	loaded_scripts
-#open	2018-06-08-16-37-20
+#open	2018-09-04-21-14-06
 #fields	name
 #types	string
 scripts/base/init-bare.bro
@@ -323,17 +323,6 @@
       scripts/base/protocols/mysql/consts.bro
   scripts/base/protocols/ntlm/__load__.bro
     scripts/base/protocols/ntlm/main.bro
-<<<<<<< HEAD
-      scripts/base/protocols/smb/__load__.bro
-        scripts/base/protocols/smb/consts.bro
-        scripts/base/protocols/smb/const-dos-error.bro
-        scripts/base/protocols/smb/const-nt-status.bro
-        scripts/base/protocols/smb/main.bro
-        scripts/base/protocols/smb/smb1-main.bro
-        scripts/base/protocols/smb/smb2-main.bro
-        scripts/base/protocols/smb/files.bro
-=======
->>>>>>> 340cb556
   scripts/base/protocols/pop3/__load__.bro
   scripts/base/protocols/radius/__load__.bro
     scripts/base/protocols/radius/main.bro
@@ -351,6 +340,10 @@
     scripts/base/protocols/smb/consts.bro
     scripts/base/protocols/smb/const-dos-error.bro
     scripts/base/protocols/smb/const-nt-status.bro
+    scripts/base/protocols/smb/main.bro
+    scripts/base/protocols/smb/smb1-main.bro
+    scripts/base/protocols/smb/smb2-main.bro
+    scripts/base/protocols/smb/files.bro
   scripts/base/protocols/smtp/__load__.bro
     scripts/base/protocols/smtp/main.bro
     scripts/base/protocols/smtp/entities.bro
@@ -377,4 +370,4 @@
   scripts/base/misc/find-filtered-trace.bro
   scripts/base/misc/version.bro
 scripts/policy/misc/loaded-scripts.bro
-#close	2018-06-08-16-37-20+#close	2018-09-04-21-14-06