// See the file "COPYING" in the main distribution directory for copyright.

// Classes for traversing functions and their body ASTs to build up profiles
// of the various elements (types, globals, locals, lambdas, etc.) that appear.
// These profiles enable script optimization to make decisions regarding
// compilability and how to efficiently provide run-time components.
// For all of the following, we use the term "function" to refer to a single
// ScriptFunc/body pair, so an event handler or hook with multiple bodies
// is treated as multiple distinct "function"'s.
//
// One key element of constructing profiles concerns computing hashes over
// both the Zeek scripting types present in the functions, and over entire
// functions (which means computing hashes over each of the function's
// components).  Hashes need to be (1) distinct (collision-free in practice)
// and (2) deterministic (across Zeek invocations, the same components always
// map to the same hashes).  We need these properties because we use hashes
// to robustly identify identical instances of the same function, for example
// so we can recognize that an instance of the function definition seen in
// a script matches a previously compiled function body, so we can safely
// replace the function's AST with the compiled version).
//
// We profile functions collectively (via the ProfileFuncs class), rather
// than in isolation, because doing so (1) allows us to share expensive
// profiling steps (in particular, computing the hashes of types, as some
// of the Zeek script records get huge, and occur frequently), and (2) enables
// us to develop a global picture of all of the components germane to a set
// of functions.  The global profile is built up in terms of individual
// profiles (via the ProfileFunc class), which identify each function's
// basic components, and then using these as starting points to build out
// the global profile and compute the hashes of functions and types.

#pragma once

#include <string_view>

#include "zeek/Expr.h"
#include "zeek/Stmt.h"
#include "zeek/Traverse.h"
#include "zeek/script_opt/ScriptOpt.h"

namespace zeek::detail {

<<<<<<< HEAD
// The type used to represent hashes.  We use the mnemonic "p_hash" as
// short for "profile hash", to avoid confusion with hashes used elsehwere
// in Zeek (which are for the most part keyed, a property we explicitly
// do not want).
using p_hash_type = unsigned long long;

// Helper functions for computing/managing hashes.

inline p_hash_type p_hash(int val)
	{ return std::hash<int>{}(val); }

inline p_hash_type p_hash(std::string_view val)
	{ return std::hash<std::string_view>{}(val); }

extern p_hash_type p_hash(const Obj* o);
inline p_hash_type p_hash(const IntrusivePtr<Obj>& o)
	{ return p_hash(o.get()); }

inline p_hash_type merge_p_hashes(p_hash_type h1, p_hash_type h2)
	{
	// Taken from Boost.  See for example
	// https://www.boost.org/doc/libs/1_35_0/doc/html/boost/hash_combine_id241013.html
	// or
	// https://stackoverflow.com/questions/4948780/magic-number-in-boosthash-combine
	return h1 ^ (h2 + 0x9e3779b9 + (h1 << 6) + (h1 >> 2));
	}

// Returns a filename associated with the given function body.  Used to 
// provide distinctness to identical function bodies seen in separate,
// potentially conflicting incremental compilations.  This is only germane
// for allowing incremental compilation of subsets of the test suite, so
// if we decide to forgo that capability, we can remove this.
extern std::string script_specific_filename(const StmtPtr& body);

// Returns a incremental-compilation-specific hash for the given function
// body, given it's non-specific hash is "generic_hash".
extern p_hash_type script_specific_hash(const StmtPtr& body, p_hash_type generic_hash);


// Class for profiling the components of a single function (or expression).
class ProfileFunc : public TraversalCallback {
public:
	// Constructor used for the usual case of profiling a script
	// function and one of its bodies.
	ProfileFunc(const Func* func, const StmtPtr& body, bool abs_rec_fields);
=======
using hash_type = unsigned long long;

class ProfileFunc : public TraversalCallback {
public:
	ProfileFunc(const Func* func, const StmtPtr& body, bool abs_rec_fields);
	ProfileFunc(const Expr* func, bool abs_rec_fields);
>>>>>>> 13117264

	// Constructor for profiling an AST expression.  This exists
	// to support (1) profiling lambda expressions, and (2) traversing
	// attribute expressions (such as &default=expr) to discover what
	// components they include.
	ProfileFunc(const Expr* func, bool abs_rec_fields);

	// See the comments for the associated member variables for each
	// of these accessors.
	const std::unordered_set<const ID*>& Globals() const
		{ return globals; }
	const std::unordered_set<const ID*>& AllGlobals() const
		{ return all_globals; }
	const std::unordered_set<const ID*>& Locals() const
		{ return locals; }
	const std::unordered_set<const ID*>& Params() const
		{ return params; }
<<<<<<< HEAD
=======
	int NumParams() const	{ return num_params; }
>>>>>>> 13117264
	const std::unordered_set<const ID*>& Assignees() const
		{ return assignees; }
	const std::unordered_set<const ID*>& Inits() const
		{ return inits; }
	const std::vector<const Stmt*>& Stmts() const
		{ return stmts; }
	const std::vector<const Expr*>& Exprs() const
		{ return exprs; }
	const std::vector<const LambdaExpr*>& Lambdas() const
		{ return lambdas; }
	const std::vector<const ConstExpr*>& Constants() const
		{ return constants; }
	const std::unordered_set<const ID*>& UnorderedIdentifiers() const
		{ return ids; }
	const std::vector<const ID*>& OrderedIdentifiers() const
		{ return ordered_ids; }
	const std::unordered_set<const Type*>& UnorderedTypes() const
		{ return types; }
	const std::vector<const Type*>& OrderedTypes() const
		{ return ordered_types; }
	const std::unordered_set<ScriptFunc*>& ScriptCalls() const
		{ return script_calls; }
	const std::unordered_set<const ID*>& BiFGlobals() const
		{ return BiF_globals; }
	const std::unordered_set<ScriptFunc*>& WhenCalls() const
		{ return when_calls; }
	const std::unordered_set<std::string>& Events() const
		{ return events; }
	const std::unordered_set<const Attributes*>& ConstructorAttrs() const
		{ return constructor_attrs; }
	const std::unordered_set<const SwitchStmt*>& ExprSwitches() const
		{ return expr_switches; }
	const std::unordered_set<const SwitchStmt*>& TypeSwitches() const
		{ return type_switches; }
<<<<<<< HEAD

	bool DoesIndirectCalls()		{ return does_indirect_calls; }

	int NumParams() const		{ return num_params; }
	int NumLambdas() const		{ return lambdas.size(); }
	int NumWhenStmts() const	{ return num_when_stmts; }

	const std::vector<p_hash_type>& AdditionalHashes() const
		{ return addl_hashes; }

	// Set this function's hash to the given value; retrieve that value.
	void SetHashVal(p_hash_type hash)	{ hash_val = hash; }
	p_hash_type HashVal() const	{ return hash_val; }

protected:
	// Construct the profile for the given function signature and body.
=======
	bool DoesIndirectCalls()		{ return does_indirect_calls; }

	const std::vector<hash_type>& AdditionalHashes() const
		{ return addl_hashes; }

	void SetHashVal(hash_type hash)	{ hash_val = hash; }
	hash_type HashVal() const	{ return hash_val; }

	int NumLambdas() const		{ return lambdas.size(); }
	int NumWhenStmts() const	{ return num_when_stmts; }

protected:
>>>>>>> 13117264
	void Profile(const FuncType* ft, const StmtPtr& body);

	TraversalCode PreStmt(const Stmt*) override;
	TraversalCode PreExpr(const Expr*) override;
	TraversalCode PreID(const ID*) override;

<<<<<<< HEAD
	// Take note of the presence of a given type.
	void TrackType(const Type* t);
	void TrackType(const TypePtr& t)	{ TrackType(t.get()); }

	// Take note of the presence of an identifier.
	void TrackID(const ID* id);
=======
	void RecordType(const Type* t);
	void RecordType(const TypePtr& t)	{ RecordType(t.get()); }

	void RecordID(const ID* id);
>>>>>>> 13117264

	// Globals seen in the function.
	//
	// Does *not* include globals solely seen as the function being
	// called in a call.
	std::unordered_set<const ID*> globals;

	// Same, but also includes globals only seen as called functions.
	std::unordered_set<const ID*> all_globals;

	// Locals seen in the function.
	std::unordered_set<const ID*> locals;

<<<<<<< HEAD
	// The function's parameters.  Empty if our starting point was
	// profiling an expression.
	std::unordered_set<const ID*> params;

	// How many parameters the function has.  The default value flags
	// that we started the profile with an expression rather than a
	// function.
=======
	// The function's parameters.  Only valid if a separate traversal
	// of the Func* itself was made.
	std::unordered_set<const ID*> params;

	// How many parameters the function has; only valid with separate
	// Func* traversal.
>>>>>>> 13117264
	int num_params = -1;

	// Identifiers (globals, locals, parameters) that are assigned to.
	// Does not include implicit assignments due to initializations,
	// which are instead captured in "inits".
	std::unordered_set<const ID*> assignees;

	// Same for locals seen in initializations, so we can find,
	// for example, unused aggregates.
	std::unordered_set<const ID*> inits;

	// Statements seen in the function.  Does not include indirect
	// statements, such as those in lambda bodies.
	std::vector<const Stmt*> stmts;

	// Expressions seen in the function.  Does not include indirect
<<<<<<< HEAD
	// expressions (such as those appearing in attributes of types).
=======
	// expressions (such as those appearing in attributes of types.
>>>>>>> 13117264
	std::vector<const Expr*> exprs;

	// Lambdas seen in the function.  We don't profile lambda bodies,
	// but rather make them available for separate profiling if
	// appropriate.
	std::vector<const LambdaExpr*> lambdas;

	// If we're profiling a lambda function, this holds the captures.
	std::unordered_set<const ID*> captures;

	// Constants seen in the function.
	std::vector<const ConstExpr*> constants;

	// Identifiers seen in the function.
	std::unordered_set<const ID*> ids;

	// The same, but in a deterministic order.
	std::vector<const ID*> ordered_ids;

	// Types seen in the function.  A set rather than a vector because
	// the same type can be seen numerous times.
	std::unordered_set<const Type*> types;

<<<<<<< HEAD
	// The same, but in a deterministic order, with duplicates removed.
=======
	// The same, but in a deterministic order.
>>>>>>> 13117264
	std::vector<const Type*> ordered_types;

	// Script functions that this script calls.
	std::unordered_set<ScriptFunc*> script_calls;

<<<<<<< HEAD
	// Same for BiF's, though for them we record the corresponding global
	// rather than the BuiltinFunc*.
=======
	// Same for BiF's, though for them we record the corresponding global.
>>>>>>> 13117264
	std::unordered_set<const ID*> BiF_globals;

	// Script functions appearing in "when" clauses.
	std::unordered_set<ScriptFunc*> when_calls;

	// Names of generated events.
	std::unordered_set<std::string> events;

	// Attributes seen in set or table constructors.
	std::unordered_set<const Attributes*> constructor_attrs;

<<<<<<< HEAD
	// Switch statements with either expression cases or type cases.
=======
>>>>>>> 13117264
	std::unordered_set<const SwitchStmt*> expr_switches;
	std::unordered_set<const SwitchStmt*> type_switches;

	// True if the function makes a call through an expression rather
	// than simply a function's (global) name.
	bool does_indirect_calls = false;

	// Additional values present in the body that should be factored
	// into its hash.
<<<<<<< HEAD
	std::vector<p_hash_type> addl_hashes;

	// Associated hash value.
	p_hash_type hash_val = 0;

	// How many when statements appear in the function body.  We could
	// track these individually, but to date all that's mattered is
	// whether a given body contains any.
=======
	std::vector<hash_type> addl_hashes;

	// Associated hash value.
	hash_type hash_val = 0;

	// How many when statements expressions appear in the function body.
	// We could track these like we do for vectors, but to date all
	// that's mattered is whether a given body contains any.
>>>>>>> 13117264
	int num_when_stmts = 0;

	// Whether we should treat record field accesses as absolute
	// (integer offset) or relative (name-based).
	bool abs_rec_fields;

	// Whether we're separately processing a "when" condition to
	// mine out its script calls.
	bool in_when = false;
};

// Function pointer for a predicate that determines whether a given
// profile is compilable.  Alternatively we could derive subclasses
// from ProfileFuncs and use a virtual method for this, but that seems
// heavier-weight for what's really a simple notion.
typedef bool (*is_compilable_pred)(const ProfileFunc*);

// Collectively profile an entire collection of functions.
class ProfileFuncs {
public:
<<<<<<< HEAD
	// Updates entries in "funcs" to include profiles.  If pred is
	// non-nil, then it is called for each profile to see whether it's
	// compilable, and, if not, the FuncInfo is marked as ShouldSkip().
	// "full_record_hashes" controls whether the hashes for extended
	// records covers their final, full form, or should only their
	// original fields.
	ProfileFuncs(std::vector<FuncInfo>& funcs,
	             is_compilable_pred pred, bool full_record_hashes);

	// The following accessors provide a global profile across all of
	// the (non-skipped) functions in "funcs".  See the comments for
	// the associated member variables for documentation.
	const std::unordered_set<const ID*>& Globals() const
		{ return globals; }
	const std::unordered_set<const ID*>& AllGlobals() const
		{ return all_globals; }
	const std::unordered_set<const ConstExpr*>& Constants() const
		{ return constants; }
	const std::vector<const Type*>& MainTypes() const
		{ return main_types; }
	const std::vector<const Type*>& RepTypes() const
		{ return rep_types; }
	const std::unordered_set<ScriptFunc*>& ScriptCalls() const
		{ return script_calls; }
	const std::unordered_set<const ID*>& BiFGlobals() const
		{ return BiF_globals; }
	const std::unordered_set<const LambdaExpr*>& Lambdas() const
		{ return lambdas; }
	const std::unordered_set<std::string>& Events() const
		{ return events; }

	std::shared_ptr<ProfileFunc> FuncProf(const ScriptFunc* f)
		{ return func_profs[f]; }

	// This is only externally germane for LambdaExpr's.
	std::shared_ptr<ProfileFunc> ExprProf(const Expr* e)
		{ return expr_profs[e]; }

	// Returns the "representative" Type* for the hash associated with
	// the parameter (which might be the parameter itself).
	const Type* TypeRep(const Type* orig)
		{
		auto it = type_to_rep.find(orig);
		ASSERT(it != type_to_rep.end());
		return it->second;
		}

	// Returns the hash associated with the given type, computing it
	// if necessary.
	p_hash_type HashType(const TypePtr& t)	{ return HashType(t.get()); }
	p_hash_type HashType(const Type* t);

	p_hash_type HashAttrs(const AttributesPtr& attrs);

protected:
	// Incorporate the given function profile into the global profile.
	void MergeInProfile(ProfileFunc* pf);

	// Recursively traverse a (possibly aggregate) value to extract
	// all of the types its elements use.
	void TraverseValue(const ValPtr& v);

	// When traversing types, Zeek records can have attributes that in
	// turn have expressions associated with them.  The expressions can
	// in turn have types, which might be records with further attribute
	// expressions, etc.  This method iteratively processes the list
	// expressions we need to analyze until no new ones are added.
	void DrainPendingExprs();

	// Compute hashes for the given set of types.  Potentially recursive
	// upon discovering additional types.
	void ComputeTypeHashes(const std::vector<const Type*>& types);

	// Compute hashes to associate with each function
	void ComputeBodyHashes(std::vector<FuncInfo>& funcs);

	// Compute the hash associated with a single function profile.
	void ComputeProfileHash(std::shared_ptr<ProfileFunc> pf);

	// Analyze the expressions and lambdas appearing in a set of
	// attributes.
	void AnalyzeAttrs(const Attributes* Attrs);
=======
	// Updates entries in "funcs" to include profiles.
	// "full_record_hashes" controls whether the hashes for extended
	// records covers their final, full form, or should only their
	// original fields.
	ProfileFuncs(std::vector<FuncInfo>& funcs, is_compilable_pred pred,
	             bool full_record_hashes);

	const std::unordered_set<const ID*>& Globals() const
		{ return globals; }
	const std::unordered_set<const ID*>& AllGlobals() const
		{ return all_globals; }
	const std::unordered_set<const ConstExpr*>& Constants() const
		{ return constants; }
	const std::vector<const Type*>& MainTypes() const
		{ return main_types; }
	const std::vector<const Type*>& RepTypes() const
		{ return rep_types; }
	const std::unordered_set<ScriptFunc*>& ScriptCalls() const
		{ return script_calls; }
	const std::unordered_set<const ID*>& BiFGlobals() const
		{ return BiF_globals; }
	const std::unordered_set<std::string>& Events() const
		{ return events; }
	const std::unordered_set<const LambdaExpr*>& Lambdas() const
		{ return lambdas; }

	ProfileFunc* FuncProf(const ScriptFunc* f)
		{ return func_profs[f]; }

	// This is only externally germane for LambdaExpr's.
	ProfileFunc* ExprProf(const Expr* e)
		{ return expr_profs[e].get(); }

	const Type* TypeRep(const Type* orig)	{ ASSERT(type_to_rep.count(orig) > 0); return type_to_rep[orig]; }

	hash_type HashType(const TypePtr& t)	{ return HashType(t.get()); }
	hash_type HashType(const Type* t);

	hash_type HashAttrs(const AttributesPtr& attrs);

protected:
	void MergeInProfile(ProfileFunc* pf);

	void DrainPendingExprs();

	// Computes hashes for the given set of types.  Potentially recursive
	// upon discovering additional types.
	void ComputeTypeHashes(const std::vector<const Type*>& types);

	void ComputeBodyHashes(std::vector<FuncInfo>& funcs);
	void ComputeProfileHash(ProfileFunc* pf);

	void TrackAttrs(const Attributes* Attrs);

	hash_type Hash(int val)		{ return std::hash<int>{}(val); }
>>>>>>> 13117264

	// Globals seen across the functions, other than those solely seen
	// as the function being called in a call.
	std::unordered_set<const ID*> globals;

	// Same, but also includes globals only seen as called functions.
	std::unordered_set<const ID*> all_globals;

	// Constants seen across the functions.
	std::unordered_set<const ConstExpr*> constants;

	// Types seen across the functions.  Does not include subtypes.
<<<<<<< HEAD
	// Deterministically ordered.
=======
>>>>>>> 13117264
	std::vector<const Type*> main_types;

	// "Representative" types seen across the functions.  Includes
	// subtypes.  These all have unique hashes, and are returned by
<<<<<<< HEAD
	// calls to TypeRep().  Deterministically ordered.
=======
	// calls to TypeRep().
>>>>>>> 13117264
	std::vector<const Type*> rep_types;

	// Maps a type to its representative (which might be itself).
	std::unordered_map<const Type*, const Type*> type_to_rep;

	// Script functions that get called.
	std::unordered_set<ScriptFunc*> script_calls;

	// Same for BiF's.
	std::unordered_set<const ID*> BiF_globals;

<<<<<<< HEAD
	// And for lambda's.
	std::unordered_set<const LambdaExpr*> lambdas;

	// Names of generated events.
	std::unordered_set<std::string> events;

=======
	// Names of generated events.
	std::unordered_set<std::string> events;

	// And for lambda's.
	std::unordered_set<const LambdaExpr*> lambdas;

>>>>>>> 13117264
	// Maps script functions to associated profiles.  This isn't
	// actually well-defined in the case of event handlers and hooks,
	// which can have multiple bodies.  However, the need for this
	// is temporary (it's for skipping compilation of functions that
	// appear in "when" clauses), and in that context it suffices.
<<<<<<< HEAD
	std::unordered_map<const ScriptFunc*, std::shared_ptr<ProfileFunc>> func_profs;
=======
	std::unordered_map<const ScriptFunc*, ProfileFunc*> func_profs;
>>>>>>> 13117264

	// Maps expressions to their profiles.  This is only germane
	// externally for LambdaExpr's, but internally it abets memory
	// management.
	std::unordered_map<const Expr*, std::shared_ptr<ProfileFunc>> expr_profs;

<<<<<<< HEAD
	// These remaining member variables are only used internally,
	// not provided via accessors:

	// Maps types to their hashes.
	std::unordered_map<const Type*, p_hash_type> type_hashes;

	// An inverse mapping, to a representative for each distinct hash.
	std::unordered_map<p_hash_type, const Type*> type_hash_reps;
=======
	// Maps types to their hashes.
	std::unordered_map<const Type*, hash_type> type_hashes;

	// An inverse mapping, to a representative for each distinct hash.
	std::unordered_map<hash_type, const Type*> type_hash_reps;
>>>>>>> 13117264

	// For types with names, tracks the ones we've already hashed,
	// so we can avoid work for distinct pointers that refer to the
	// same underlying type.
	std::unordered_map<std::string, const Type*> seen_type_names;

	// Expressions that we've discovered that we need to further
	// profile.  These can arise for example due to lambdas or
	// record attributes.
	std::vector<const Expr*> pending_exprs;

	// Whether the hashes for extended records should cover their final,
	// full form, or only their original fields.
	bool full_record_hashes;
};

extern std::string script_specific_filename(const StmtPtr& body);
extern hash_type script_specific_hash(const StmtPtr& body,
					hash_type generic_hash);

// Helper functions.
inline hash_type hash_string(const char* val)
	{
	return std::hash<std::string>{}(std::string(val));
	}

inline hash_type MergeHashes(hash_type h1, hash_type h2)
	{
	// Taken from Boost.  See for example
	// https://www.boost.org/doc/libs/1_35_0/doc/html/boost/hash_combine_id241013.html
	// or
	// https://stackoverflow.com/questions/4948780/magic-number-in-boosthash-combine
	return h1 ^ (h2 + 0x9e3779b9 + (h1 << 6) + (h1 >> 2));
	}

extern hash_type hash_obj(const Obj* o);
inline hash_type hash_obj(const IntrusivePtr<Obj>& o)
	{ return hash_obj(o.get()); }


} // namespace zeek::detail<|MERGE_RESOLUTION|>--- conflicted
+++ resolved
@@ -40,7 +40,6 @@
 
 namespace zeek::detail {
 
-<<<<<<< HEAD
 // The type used to represent hashes.  We use the mnemonic "p_hash" as
 // short for "profile hash", to avoid confusion with hashes used elsehwere
 // in Zeek (which are for the most part keyed, a property we explicitly
@@ -86,14 +85,6 @@
 	// Constructor used for the usual case of profiling a script
 	// function and one of its bodies.
 	ProfileFunc(const Func* func, const StmtPtr& body, bool abs_rec_fields);
-=======
-using hash_type = unsigned long long;
-
-class ProfileFunc : public TraversalCallback {
-public:
-	ProfileFunc(const Func* func, const StmtPtr& body, bool abs_rec_fields);
-	ProfileFunc(const Expr* func, bool abs_rec_fields);
->>>>>>> 13117264
 
 	// Constructor for profiling an AST expression.  This exists
 	// to support (1) profiling lambda expressions, and (2) traversing
@@ -111,10 +102,6 @@
 		{ return locals; }
 	const std::unordered_set<const ID*>& Params() const
 		{ return params; }
-<<<<<<< HEAD
-=======
-	int NumParams() const	{ return num_params; }
->>>>>>> 13117264
 	const std::unordered_set<const ID*>& Assignees() const
 		{ return assignees; }
 	const std::unordered_set<const ID*>& Inits() const
@@ -149,7 +136,6 @@
 		{ return expr_switches; }
 	const std::unordered_set<const SwitchStmt*>& TypeSwitches() const
 		{ return type_switches; }
-<<<<<<< HEAD
 
 	bool DoesIndirectCalls()		{ return does_indirect_calls; }
 
@@ -166,39 +152,18 @@
 
 protected:
 	// Construct the profile for the given function signature and body.
-=======
-	bool DoesIndirectCalls()		{ return does_indirect_calls; }
-
-	const std::vector<hash_type>& AdditionalHashes() const
-		{ return addl_hashes; }
-
-	void SetHashVal(hash_type hash)	{ hash_val = hash; }
-	hash_type HashVal() const	{ return hash_val; }
-
-	int NumLambdas() const		{ return lambdas.size(); }
-	int NumWhenStmts() const	{ return num_when_stmts; }
-
-protected:
->>>>>>> 13117264
 	void Profile(const FuncType* ft, const StmtPtr& body);
 
 	TraversalCode PreStmt(const Stmt*) override;
 	TraversalCode PreExpr(const Expr*) override;
 	TraversalCode PreID(const ID*) override;
 
-<<<<<<< HEAD
 	// Take note of the presence of a given type.
 	void TrackType(const Type* t);
 	void TrackType(const TypePtr& t)	{ TrackType(t.get()); }
 
 	// Take note of the presence of an identifier.
 	void TrackID(const ID* id);
-=======
-	void RecordType(const Type* t);
-	void RecordType(const TypePtr& t)	{ RecordType(t.get()); }
-
-	void RecordID(const ID* id);
->>>>>>> 13117264
 
 	// Globals seen in the function.
 	//
@@ -212,7 +177,6 @@
 	// Locals seen in the function.
 	std::unordered_set<const ID*> locals;
 
-<<<<<<< HEAD
 	// The function's parameters.  Empty if our starting point was
 	// profiling an expression.
 	std::unordered_set<const ID*> params;
@@ -220,14 +184,6 @@
 	// How many parameters the function has.  The default value flags
 	// that we started the profile with an expression rather than a
 	// function.
-=======
-	// The function's parameters.  Only valid if a separate traversal
-	// of the Func* itself was made.
-	std::unordered_set<const ID*> params;
-
-	// How many parameters the function has; only valid with separate
-	// Func* traversal.
->>>>>>> 13117264
 	int num_params = -1;
 
 	// Identifiers (globals, locals, parameters) that are assigned to.
@@ -244,11 +200,7 @@
 	std::vector<const Stmt*> stmts;
 
 	// Expressions seen in the function.  Does not include indirect
-<<<<<<< HEAD
 	// expressions (such as those appearing in attributes of types).
-=======
-	// expressions (such as those appearing in attributes of types.
->>>>>>> 13117264
 	std::vector<const Expr*> exprs;
 
 	// Lambdas seen in the function.  We don't profile lambda bodies,
@@ -272,22 +224,14 @@
 	// the same type can be seen numerous times.
 	std::unordered_set<const Type*> types;
 
-<<<<<<< HEAD
 	// The same, but in a deterministic order, with duplicates removed.
-=======
-	// The same, but in a deterministic order.
->>>>>>> 13117264
 	std::vector<const Type*> ordered_types;
 
 	// Script functions that this script calls.
 	std::unordered_set<ScriptFunc*> script_calls;
 
-<<<<<<< HEAD
 	// Same for BiF's, though for them we record the corresponding global
 	// rather than the BuiltinFunc*.
-=======
-	// Same for BiF's, though for them we record the corresponding global.
->>>>>>> 13117264
 	std::unordered_set<const ID*> BiF_globals;
 
 	// Script functions appearing in "when" clauses.
@@ -299,10 +243,7 @@
 	// Attributes seen in set or table constructors.
 	std::unordered_set<const Attributes*> constructor_attrs;
 
-<<<<<<< HEAD
 	// Switch statements with either expression cases or type cases.
-=======
->>>>>>> 13117264
 	std::unordered_set<const SwitchStmt*> expr_switches;
 	std::unordered_set<const SwitchStmt*> type_switches;
 
@@ -312,7 +253,6 @@
 
 	// Additional values present in the body that should be factored
 	// into its hash.
-<<<<<<< HEAD
 	std::vector<p_hash_type> addl_hashes;
 
 	// Associated hash value.
@@ -321,16 +261,6 @@
 	// How many when statements appear in the function body.  We could
 	// track these individually, but to date all that's mattered is
 	// whether a given body contains any.
-=======
-	std::vector<hash_type> addl_hashes;
-
-	// Associated hash value.
-	hash_type hash_val = 0;
-
-	// How many when statements expressions appear in the function body.
-	// We could track these like we do for vectors, but to date all
-	// that's mattered is whether a given body contains any.
->>>>>>> 13117264
 	int num_when_stmts = 0;
 
 	// Whether we should treat record field accesses as absolute
@@ -351,7 +281,6 @@
 // Collectively profile an entire collection of functions.
 class ProfileFuncs {
 public:
-<<<<<<< HEAD
 	// Updates entries in "funcs" to include profiles.  If pred is
 	// non-nil, then it is called for each profile to see whether it's
 	// compilable, and, if not, the FuncInfo is marked as ShouldSkip().
@@ -434,63 +363,6 @@
 	// Analyze the expressions and lambdas appearing in a set of
 	// attributes.
 	void AnalyzeAttrs(const Attributes* Attrs);
-=======
-	// Updates entries in "funcs" to include profiles.
-	// "full_record_hashes" controls whether the hashes for extended
-	// records covers their final, full form, or should only their
-	// original fields.
-	ProfileFuncs(std::vector<FuncInfo>& funcs, is_compilable_pred pred,
-	             bool full_record_hashes);
-
-	const std::unordered_set<const ID*>& Globals() const
-		{ return globals; }
-	const std::unordered_set<const ID*>& AllGlobals() const
-		{ return all_globals; }
-	const std::unordered_set<const ConstExpr*>& Constants() const
-		{ return constants; }
-	const std::vector<const Type*>& MainTypes() const
-		{ return main_types; }
-	const std::vector<const Type*>& RepTypes() const
-		{ return rep_types; }
-	const std::unordered_set<ScriptFunc*>& ScriptCalls() const
-		{ return script_calls; }
-	const std::unordered_set<const ID*>& BiFGlobals() const
-		{ return BiF_globals; }
-	const std::unordered_set<std::string>& Events() const
-		{ return events; }
-	const std::unordered_set<const LambdaExpr*>& Lambdas() const
-		{ return lambdas; }
-
-	ProfileFunc* FuncProf(const ScriptFunc* f)
-		{ return func_profs[f]; }
-
-	// This is only externally germane for LambdaExpr's.
-	ProfileFunc* ExprProf(const Expr* e)
-		{ return expr_profs[e].get(); }
-
-	const Type* TypeRep(const Type* orig)	{ ASSERT(type_to_rep.count(orig) > 0); return type_to_rep[orig]; }
-
-	hash_type HashType(const TypePtr& t)	{ return HashType(t.get()); }
-	hash_type HashType(const Type* t);
-
-	hash_type HashAttrs(const AttributesPtr& attrs);
-
-protected:
-	void MergeInProfile(ProfileFunc* pf);
-
-	void DrainPendingExprs();
-
-	// Computes hashes for the given set of types.  Potentially recursive
-	// upon discovering additional types.
-	void ComputeTypeHashes(const std::vector<const Type*>& types);
-
-	void ComputeBodyHashes(std::vector<FuncInfo>& funcs);
-	void ComputeProfileHash(ProfileFunc* pf);
-
-	void TrackAttrs(const Attributes* Attrs);
-
-	hash_type Hash(int val)		{ return std::hash<int>{}(val); }
->>>>>>> 13117264
 
 	// Globals seen across the functions, other than those solely seen
 	// as the function being called in a call.
@@ -503,19 +375,12 @@
 	std::unordered_set<const ConstExpr*> constants;
 
 	// Types seen across the functions.  Does not include subtypes.
-<<<<<<< HEAD
 	// Deterministically ordered.
-=======
->>>>>>> 13117264
 	std::vector<const Type*> main_types;
 
 	// "Representative" types seen across the functions.  Includes
 	// subtypes.  These all have unique hashes, and are returned by
-<<<<<<< HEAD
 	// calls to TypeRep().  Deterministically ordered.
-=======
-	// calls to TypeRep().
->>>>>>> 13117264
 	std::vector<const Type*> rep_types;
 
 	// Maps a type to its representative (which might be itself).
@@ -527,38 +392,24 @@
 	// Same for BiF's.
 	std::unordered_set<const ID*> BiF_globals;
 
-<<<<<<< HEAD
 	// And for lambda's.
 	std::unordered_set<const LambdaExpr*> lambdas;
 
 	// Names of generated events.
 	std::unordered_set<std::string> events;
 
-=======
-	// Names of generated events.
-	std::unordered_set<std::string> events;
-
-	// And for lambda's.
-	std::unordered_set<const LambdaExpr*> lambdas;
-
->>>>>>> 13117264
 	// Maps script functions to associated profiles.  This isn't
 	// actually well-defined in the case of event handlers and hooks,
 	// which can have multiple bodies.  However, the need for this
 	// is temporary (it's for skipping compilation of functions that
 	// appear in "when" clauses), and in that context it suffices.
-<<<<<<< HEAD
 	std::unordered_map<const ScriptFunc*, std::shared_ptr<ProfileFunc>> func_profs;
-=======
-	std::unordered_map<const ScriptFunc*, ProfileFunc*> func_profs;
->>>>>>> 13117264
 
 	// Maps expressions to their profiles.  This is only germane
 	// externally for LambdaExpr's, but internally it abets memory
 	// management.
 	std::unordered_map<const Expr*, std::shared_ptr<ProfileFunc>> expr_profs;
 
-<<<<<<< HEAD
 	// These remaining member variables are only used internally,
 	// not provided via accessors:
 
@@ -567,13 +418,6 @@
 
 	// An inverse mapping, to a representative for each distinct hash.
 	std::unordered_map<p_hash_type, const Type*> type_hash_reps;
-=======
-	// Maps types to their hashes.
-	std::unordered_map<const Type*, hash_type> type_hashes;
-
-	// An inverse mapping, to a representative for each distinct hash.
-	std::unordered_map<hash_type, const Type*> type_hash_reps;
->>>>>>> 13117264
 
 	// For types with names, tracks the ones we've already hashed,
 	// so we can avoid work for distinct pointers that refer to the
@@ -590,28 +434,4 @@
 	bool full_record_hashes;
 };
 
-extern std::string script_specific_filename(const StmtPtr& body);
-extern hash_type script_specific_hash(const StmtPtr& body,
-					hash_type generic_hash);
-
-// Helper functions.
-inline hash_type hash_string(const char* val)
-	{
-	return std::hash<std::string>{}(std::string(val));
-	}
-
-inline hash_type MergeHashes(hash_type h1, hash_type h2)
-	{
-	// Taken from Boost.  See for example
-	// https://www.boost.org/doc/libs/1_35_0/doc/html/boost/hash_combine_id241013.html
-	// or
-	// https://stackoverflow.com/questions/4948780/magic-number-in-boosthash-combine
-	return h1 ^ (h2 + 0x9e3779b9 + (h1 << 6) + (h1 >> 2));
-	}
-
-extern hash_type hash_obj(const Obj* o);
-inline hash_type hash_obj(const IntrusivePtr<Obj>& o)
-	{ return hash_obj(o.get()); }
-
-
 } // namespace zeek::detail