--- conflicted
+++ resolved
@@ -741,12 +741,7 @@
 
 class ScheduleTimer : public Timer {
 public:
-<<<<<<< HEAD
-	ScheduleTimer(EventHandlerPtr event, zeek::Args args, double t);
-=======
-	ScheduleTimer(const EventHandlerPtr& event, val_list* args, double t,
-			TimerMgr* tmgr);
->>>>>>> 7ec96f25
+	ScheduleTimer(const EventHandlerPtr& event, zeek::Args args, double t);
 	~ScheduleTimer() override;
 
 	void Dispatch(double t, int is_expire) override;
