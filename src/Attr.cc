--- conflicted
+++ resolved
@@ -36,21 +36,6 @@
 	: Attr(t, nullptr)
 	{
 	}
-
-<<<<<<< HEAD
-#pragma GCC diagnostic push
-#pragma GCC diagnostic ignored "-Wdeprecated-declarations"
-Attr::Attr(::attr_tag t, IntrusivePtr<Expr> e) : Attr(static_cast<attr_tag>(t), e)
-	{
-	}
-
-Attr::Attr(::attr_tag t) : Attr(static_cast<attr_tag>(t))
-	{
-	}
-#pragma GCC diagnostic pop
-=======
-Attr::~Attr() = default;
->>>>>>> b1b1ec51
 
 void Attr::SetAttrExpr(IntrusivePtr<zeek::detail::Expr> e)
 	{ expr = std::move(e); }
