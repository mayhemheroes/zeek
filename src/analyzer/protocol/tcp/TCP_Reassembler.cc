--- conflicted
+++ resolved
@@ -27,13 +27,8 @@
 TCP_Reassembler::TCP_Reassembler(analyzer::Analyzer* arg_dst_analyzer,
 				TCP_Analyzer* arg_tcp_analyzer,
 				TCP_Reassembler::Type arg_type,
-<<<<<<< HEAD
-				bool arg_is_orig, TCP_Endpoint* arg_endp)
+				TCP_Endpoint* arg_endp)
 	: Reassembler(1)
-=======
-				TCP_Endpoint* arg_endp)
-	: Reassembler(1, REASSEM_TCP)
->>>>>>> 256ff731
 	{
 	dst_analyzer = arg_dst_analyzer;
 	tcp_analyzer = arg_tcp_analyzer;
