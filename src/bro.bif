##! A collection of built-in functions that implement a variety of things
##! such as general programming algorithms, string processing, math functions,
##! introspection, type conversion, file/directory manipulation, packet
##! filtering, inter-process communication and controlling protocol analyzer
##! behavior.

%%{ // C segment
#include <math.h>

#include <vector>
#include <algorithm>
#include <cmath>
#include <sys/stat.h>
#include <cstdio>

#include "Reporter.h"

using namespace std;

RecordType* ftp_port;
RecordType* net_stats;
RecordType* bro_resources;
RecordType* matcher_stats;
TableType* var_sizes;

// This one is extern, since it's used beyond just built-ins,
// and hence it's declared in NetVar.{h,cc}.
extern RecordType* gap_info;

static PktDumper* addl_pkt_dumper = 0;

bro_int_t parse_int(const char*& fmt)
	{
	bro_int_t k = 0;
	while ( isdigit(*fmt) )
		{
		k = k * 10 + (*fmt - '0');
		++fmt;
		}

	return k;
	}

static TypeTag ok_d_fmt[] = {
	TYPE_BOOL, TYPE_ENUM, TYPE_INT, TYPE_COUNT, TYPE_COUNTER, TYPE_PORT,
	TYPE_SUBNET,
	TYPE_ERROR
};
static TypeTag ok_f_fmt[] = {
	TYPE_DOUBLE, TYPE_TIME, TYPE_INTERVAL,
	TYPE_ERROR
};

static int check_fmt_type(TypeTag t, TypeTag ok[])
	{
	for ( int i = 0; ok[i] != TYPE_ERROR; ++i )
		if ( ok[i] == t )
			return 1;

	return 0;
	}

static void do_fmt(const char*& fmt, Val* v, ODesc* d)
	{
	TypeTag t = v->Type()->Tag();
	InternalTypeTag it = v->Type()->InternalType();

	bool zero_pad = false;
	bool left_just = false;
	int field_width = -1;

	// Left-align, if requested.
	if ( *fmt == '-' )
		{
		left_just = true;
		++fmt;
		}

	// Parse field width, if given.
	if ( isdigit(*fmt) )
		{
		// If field width starts with zero, do zero-padding.
		if ( *fmt == '0' )
			{
			zero_pad = true;
			++fmt;
			}

		field_width = parse_int(fmt);
		}

	int precision = -1;
	if ( *fmt == '.' )
		{
		++fmt;
		precision = parse_int(fmt);
		}

	if ( field_width > 128 || precision > 128 )
		{
		builtin_error("excessive field width or precision");
		return;
		}

	// Create the numerical format string.
	char num_fmt[64];
	num_fmt[0] = '\0';

	if ( field_width >= 0 )
		{
		// Like sprintf(), ignore '0' if '-' is given.
		const char* align = left_just ? "-" : (zero_pad ? "0" : "");
		snprintf(num_fmt, sizeof(num_fmt), "%s%d", align, field_width);
		}

	if ( precision >= 0 )
		snprintf(num_fmt + strlen(num_fmt),
			sizeof(num_fmt) - strlen(num_fmt), ".%d", precision);

	char fmt_buf[512];
	char out_buf[512];

	ODesc s;

	if ( *fmt == 'A' )
		{
		s.SetStyle(ALTERNATIVE_STYLE);
		++fmt;
		}

	if ( precision >= 0 && *fmt != 'e' && *fmt != 'f' && *fmt != 'g' )
		builtin_error("precision specified for non-floating point");

	switch ( *fmt ) {
	case 'D':
	case 'T':	// ISO Timestamp with microsecond precision.
		{
		if ( t != TYPE_TIME )
			{
			builtin_error("bad type for Date/Time format", v);
			break;
			}

		time_t time = time_t(v->InternalDouble());
		int is_time_fmt = *fmt == 'T';

		if ( ! strftime(out_buf, sizeof(out_buf),
				is_time_fmt ?
					"%Y-%m-%d-%H:%M" : "%Y-%m-%d-%H:%M:%S",
				localtime(&time)) )
			s.AddSP("<bad time>");

		else
			{
			s.Add(out_buf);

			if ( is_time_fmt )
				{
				double secs = v->CoerceToUnsigned() % 60;

				secs += v->InternalDouble();
				secs -= v->CoerceToUnsigned();

				snprintf(out_buf, sizeof(out_buf),
					":%012.9f", secs);
				s.Add(out_buf);
				}
			}
		}
		break;

	case 'd':
	case 'x':
		{
		if ( *fmt == 'x' && it == TYPE_INTERNAL_ADDR )
			{
			// Deficiency: we don't support num_fmt in this case.
			// This makes only a very slight difference, so not
			// clear it would e worth the hassle.

			addr_type u = v->AsAddr();
#ifdef BROv6
			// We explicitly convert the address to host order
			// in a copy, because if we just call ntohl() for
			// our invocation on snprintf() below, on some systems
			// it turns a 32-bit value (Linux), whereas on
			// others it returns a long (FreeBSD); the latter
			// gets us in trouble if we have longs > 32 bits,
			// because then the format specifier needs to be %lx
			// rather than %x ....... what a pain!
			//
			// Also note that we don't change u in-place because
			// that would alter the byte order of the underlying
			// value.  (Speaking of which, I'm not clear on why
			// we're allowed to assign a const addr_type to an
			// addr_type above, both g++ allows it.)
			uint32 host_order_u[4];
			host_order_u[0] = ntohl(u[0]);
			host_order_u[1] = ntohl(u[1]);
			host_order_u[2] = ntohl(u[2]);
			host_order_u[3] = ntohl(u[3]);

			snprintf(out_buf, sizeof(out_buf), "%08x%08x%08x%08x",
					host_order_u[0], host_order_u[1],
					host_order_u[2], host_order_u[3]);
#else
			u = ntohl(u);
			snprintf(out_buf, sizeof(out_buf), "%08x", u);
#endif
			}

		else if ( ! check_fmt_type(t, ok_d_fmt) )
			{
			builtin_error("bad type for %d/%x format", v);
			break;
			}

		else if ( it == TYPE_INTERNAL_UNSIGNED )
			{
			bro_uint_t u = v->CoerceToUnsigned();

			if ( v->Type()->IsNetworkOrder() )
				{
				if ( v->Type()->Tag() == TYPE_PORT )
					u = v->AsPortVal()->Port();
				else
					u = ntohl(uint32(u));
				}

			snprintf(fmt_buf, sizeof(fmt_buf), "%%%s%s", num_fmt,
					*fmt == 'd' ? "llu" : "llx");
			snprintf(out_buf, sizeof(out_buf), fmt_buf, u);
			}

		else
			{
			snprintf(fmt_buf, sizeof(fmt_buf), "%%%s%s", num_fmt,
					*fmt == 'd' ? "lld" : "llx");
			snprintf(out_buf, sizeof(out_buf), fmt_buf,
					v->CoerceToInt());
			}

		s.Add(out_buf);
		}
		break;

	case 's':
		v->Describe(&s);
		break;

	case 'e':
	case 'f':
	case 'g':
		{
		if ( ! check_fmt_type(t, ok_f_fmt) )
			{
			builtin_error("bad type for floating-point format", v);
			break;
			}

		snprintf(fmt_buf, sizeof(fmt_buf), "%%%s%c", num_fmt, *fmt);
		snprintf(out_buf, sizeof(out_buf), fmt_buf, v->CoerceToDouble());
		s.Add(out_buf);
		}
		break;

	default:
		builtin_error("bad format");
	}

	// Left-padding with whitespace, if any.
	if ( field_width > 0 && ! left_just )
		{
		int sl = strlen(s.Description());
		while ( ++sl <= field_width )
			d->Add(" ");
		}

	d->Add(s.Description());

	// Right-padding with whitespace, if any.
	if ( field_width > 0 && left_just )
		{
		int sl = strlen(s.Description());
		while ( ++sl <= field_width )
			d->Add(" ");
		}

	++fmt;
	}

static int next_fmt(const char*& fmt, val_list* args, ODesc* d, int& n)
	{
	const char* fp = fmt;

	// Skip up to next format indicator.
	while ( *fp && *fp != '%' )
		++fp;

	d->AddN(fmt, fp - fmt);

	if ( *fp == '\0' )
		// No more to do.
		return 0;

	fmt = fp + 1;
	if ( *fmt == '%' )
		{
		// "%%" -> '%'
		d->Add("%");
		++fmt;
		return next_fmt(fmt, args, d, n);
		}

	if ( ++n >= args->length() )
		return 0;

	do_fmt(fmt, (*args)[n], d);

	return *fmt != '\0';
	}
%%}

# ===========================================================================
#
#                                    Core
#
# ===========================================================================

## Returns the current wall-clock time.
##
## In general, you should use :bro:id:`network_time` instead
## unless you are using Bro for non-networking uses (such as general
## scripting; not particularly recommended), because otherwise your script
## may behave very differently on live traffic versus played-back traffic
## from a save file.
##
## Returns: The wall-clock time.
##
## .. bro:see:: network_time
function current_time%(%): time
	%{
	return new Val(current_time(), TYPE_TIME);
	%}

## Returns the timestamp of the last packet processed. This function returns
## the timestamp of the most recently read packet, whether read from a
## live network interface or from a save file.
##
## Returns: The timestamp of the packet processed.
##
## .. bro:see:: current_time
function network_time%(%): time
	%{
	return new Val(network_time, TYPE_TIME);
	%}

## Returns a system environment variable.
##
## var: The name of the variable whose value to request.
##
## Returns: The system environment variable identified by *var*, or an empty
##          string if it is not defined.
##
## .. bro:see:: setenv
function getenv%(var: string%): string
	%{
	const char* env_val = getenv(var->CheckString());
	if ( ! env_val )
		env_val = "";	// ###
	return new StringVal(env_val);
	%}

## Sets a system environment variable.
##
## var: The name of the variable.
##
## val: The (new) value of the variable *var*.
##
## Returns: True on success.
##
## .. bro:see:: getenv
function setenv%(var: string, val: string%): bool
	%{
	int result = setenv(var->AsString()->CheckString(),
	                    val->AsString()->CheckString(), 1);

	if ( result < 0 )
		return new Val(0, TYPE_BOOL);
	return new Val(1, TYPE_BOOL);
	%}

## Shuts down the Bro process immediately.
##
## .. todo: Change function signature to ``exit(code: int): any``.
function exit%(%): int
	%{
<<<<<<< HEAD
	VectorVal* result = new VectorVal(string_vec);

	ID* id = lookup_ID(rt->CheckString(), GLOBAL_MODULE_NAME);

	if ( id )
		{
		RecordType *type = id->Type()->AsRecordType();
		for ( int i = 0; i < type->NumFields(); ++i )
			{
			StringVal* val = new StringVal(type->FieldName(i));
			result->Assign(i+1, val, 0);
			}
		Unref(id);
		}
	else
		reporter->InternalError("internal record type %s missing",
		                        rt->CheckString());
=======
	exit(0);
	return 0;
	%}

## Gracefully shut down Bro by terminating outstanding processing.
##
## Returns: True after successful termination and false when Bro is still in
##          the process of shutting down.
##
## .. bro:see:: bro_is_terminating
function terminate%(%): bool
	%{
	if ( terminating )
		return new Val(0, TYPE_BOOL);
>>>>>>> 4232e67d

	terminate_processing();
	return new Val(1, TYPE_BOOL);
	%}

%%{
// Turns the table into environment variables (if 'set' is true) or removes
// all environment variables previously generated from this table (if 'set'
// is false).
static bool prepare_environment(TableVal* tbl, bool set)
	{
	ListVal* idxs = tbl->ConvertToPureList();

	for ( int i = 0; i < idxs->Length(); ++i )
		{
		Val* key = idxs->Index(i);
		Val* val = tbl->Lookup(key, false);

		if ( key->Type()->Tag() != TYPE_STRING ||
		     val->Type()->Tag() != TYPE_STRING )
			{
			builtin_error("system_env() needs a table[string] of string");
			return false;
			}

		char* tmp = copy_string(key->AsString()->CheckString());
		to_upper(tmp);
		const char* var = fmt("BRO_ARG_%s", tmp);
		delete [] tmp;

		if ( set )
			setenv(var, val->AsString()->CheckString(), 1);
		else
			unsetenv(var);
		}

	return true;
	}

static int do_system(const char* s)
	{
	const char* system_fmt = "(%s) 1>&2 &";	// output to stderr
	char* cmd = new char[strlen(system_fmt) + strlen(s) + 1];

	sprintf(cmd, system_fmt, s);
	int status = system(cmd);
	delete [] cmd;

	return status;
	}
%%}

## Invokes a command via the ``system`` function of the OS.
## The command runs in the background with ``stdout`` redirecting to
## ``stderr``. Here is a usage example:
## ``system(fmt("rm \"%s\"", str_shell_escape(sniffed_data)));``
##
## str: The command to execute.
##
## Returns: The return value from the OS ``system`` function.
##
## .. bro:see:: system_env str_shell_escape piped_exec
##
## .. note::
##
##      Note that this corresponds to the status of backgrounding the
##      given command, not to the exit status of the command itself. A
##      value of 127 corresponds to a failure to execute ``sh``, and -1
##      to an internal system failure.
function system%(str: string%): int
	%{
	int result = do_system(str->CheckString());
	return new Val(result, TYPE_INT);
	%}

## Invokes a command via the ``system`` function of the OS with a prepared
## environment. The function is essentially the same as :bro:id:`system`,
## but changes the environment before invoking the command.
##
## str: The command to execute.
##
## env: A :bro:type:`set` or :bro:type:`table` with the environment variables
##      in the form of key-value pairs (where the value is optional).
##
## Returns: The return value from the OS ``system`` function.
##
## .. bro:see:: system str_shell_escape piped_exec
function system_env%(str: string, env: any%): int
	%{
	if ( env->Type()->Tag() != TYPE_TABLE )
		{
		builtin_error("system_env() requires a table/set argument");
		return new Val(-1, TYPE_INT);
		}

	if ( ! prepare_environment(env->AsTableVal(), true) )
		return new Val(-1, TYPE_INT);

	int result = do_system(str->CheckString());

	prepare_environment(env->AsTableVal(), false);

	return new Val(result, TYPE_INT);
	%}

## Opens a program with ``popen`` and writes a given string to the returned
## stream to send it to the opened process's stdin.
##
## program: The program to execute.
##
## to_write: Data to pipe to the opened program's process via ``stdin``.
##
## Returns: True on success.
##
## .. bro:see:: system system_env
function piped_exec%(program: string, to_write: string%): bool
	%{
	const char* prog = program->CheckString();

	FILE* f = popen(prog, "w");
	if ( ! f )
		{
		reporter->Error("Failed to popen %s", prog);
		return new Val(0, TYPE_BOOL);
		}

	const u_char* input_data = to_write->Bytes();
	int input_data_len = to_write->Len();

	int bytes_written = fwrite(input_data, 1, input_data_len, f);

	pclose(f);

	if ( bytes_written != input_data_len )
		{
		reporter->Error("Failed to write all given data to %s", prog);
		return new Val(0, TYPE_BOOL);
		}

	return new Val(1, TYPE_BOOL);
	%}

%%{
static void hash_md5_val(val_list& vlist, unsigned char digest[16])
	{
	md5_state_s h;

	md5_init(&h);
	loop_over_list(vlist, i)
		{
		Val* v = vlist[i];
		if ( v->Type()->Tag() == TYPE_STRING )
			{
			const BroString* str = v->AsString();
			md5_append(&h, str->Bytes(), str->Len());
			}
		else
			{
			ODesc d(DESC_BINARY);
			v->Describe(&d);
			md5_append(&h, (const md5_byte_t *) d.Bytes(), d.Len());
			}
		}
	md5_finish(&h, digest);
	}

static void hmac_md5_val(val_list& vlist, unsigned char digest[16])
	{
	hash_md5_val(vlist, digest);
	for ( int i = 0; i < 16; ++i )
		digest[i] = digest[i] ^ shared_hmac_md5_key[i];
	hash_md5(16, digest, digest);
	}
%%}

## Computes the MD5 hash value of the provided list of arguments.
##
## Returns: The MD5 hash value of the concatenated arguments.
##
## .. bro:see:: md5_hmac md5_hash_init md5_hash_update md5_hash_finish
##
## .. note::
##
##      This function performs a one-shot computation of its arguments.
##      For incremental hash computation, see :bro:id:`md5_hash_init` and
##      friends.
function md5_hash%(...%): string
	%{
	unsigned char digest[16];
	hash_md5_val(@ARG@, digest);
	return new StringVal(md5_digest_print(digest));
	%}

## Computes an HMAC-MD5 hash value of the provided list of arguments. The HMAC
## secret key is generated from available entropy when Bro starts up, or it can
## be specified for repeatability using the ``-K`` command line flag.
##
## Returns: The HMAC-MD5 hash value of the concatenated arguments.
##
## .. bro:see:: md5_hash md5_hash_init md5_hash_update md5_hash_finish
function md5_hmac%(...%): string
	%{
	unsigned char digest[16];
	hmac_md5_val(@ARG@, digest);
	return new StringVal(md5_digest_print(digest));
	%}

%%{
static map<BroString, md5_state_s> md5_states;

BroString* convert_index_to_string(Val* index)
	{
	ODesc d;
	index->Describe(&d);
	BroString* s = new BroString(1, d.TakeBytes(), d.Len());
	s->SetUseFreeToDelete(1);
	return s;
	}
%%}

## Initializes MD5 state to enable incremental hash computation. After
## initializing the MD5 state with this function, you can feed data to
## :bro:id:`md5_hash_update` and finally need to call :bro:id:`md5_hash_finish`
## to finish the computation and get the final hash value.
##
## For example, when computing incremental MD5 values of transferred files in
## multiple concurrent HTTP connections, one would call ``md5_hash_init(c$id)``
## once before invoking ``md5_hash_update(c$id, some_more_data)`` in the
## :bro:id:`http_entity_data` event handler. When all data has arrived, a call
## to :bro:id:`md5_hash_finish` returns the final hash value.
##
## index: The unique identifier to associate with this hash computation.
##
## .. bro:see:: md5_hash md5_hmac md5_hash_update md5_hash_finish
function md5_hash_init%(index: any%): bool
	%{
	BroString* s = convert_index_to_string(index);
	int status = 0;

	if ( md5_states.count(*s) < 1 )
		{
		md5_state_s h;
		md5_init(&h);
		md5_states[*s] = h;
		status = 1;
		}

	delete s;
	return new Val(status, TYPE_BOOL);
	%}

## Update the MD5 value associated with a given index. It is required to
## call :bro:id:`md5_hash_init` once before calling this
## function.
##
## index: The unique identifier to associate with this hash computation.
##
## data: The data to add to the hash computation.
##
## .. bro:see:: md5_hash md5_hmac md5_hash_init md5_hash_finish
function md5_hash_update%(index: any, data: string%): bool
	%{
	BroString* s = convert_index_to_string(index);
	int status = 0;

	if ( md5_states.count(*s) > 0 )
		{
		md5_append(&md5_states[*s], data->Bytes(), data->Len());
		status = 1;
		}

	delete s;
	return new Val(status, TYPE_BOOL);
	%}

## Returns the final MD5 digest of an incremental hash computation.
##
## index: The unique identifier of this hash computation.
##
## Returns: The hash value associated with the computation at *index*.
##
## .. bro:see:: md5_hash md5_hmac md5_hash_init md5_hash_update
function md5_hash_finish%(index: any%): string
	%{
	BroString* s = convert_index_to_string(index);
	StringVal* printable_digest;

	if ( md5_states.count(*s) > 0 )
		{
		unsigned char digest[16];
		md5_finish(&md5_states[*s], digest);
		md5_states.erase(*s);
		printable_digest = new StringVal(md5_digest_print(digest));
		}
	else
		printable_digest = new StringVal("");

	delete s;
	return printable_digest;
	%}

## Generates a random number.
##
## max: The maximum value the random number.
##
## Returns: a random positive integer in the interval *[0, max)*.
##
## .. bro:see:: srand
##
## .. note::
##
##      This function is a wrapper about the function ``rand`` provided by
##      the OS.
function rand%(max: count%): count
	%{
	int result;
	result = bro_uint_t(double(max) * double(rand()) / (RAND_MAX + 1.0));
	return new Val(result, TYPE_COUNT);
	%}

## Sets the seed for subsequent :bro:id:`rand` calls.
##
## seed: The seed for the PRNG.
##
## .. bro:see:: rand
##
## .. note::
##
##      This function is a wrapper about the function ``srand`` provided
##      by the OS.
function srand%(seed: count%): any
	%{
	srand(seed);
	return 0;
	%}

%%{
#include <syslog.h>
%%}

## Send a string to syslog.
##
## s: The string to log via syslog
function syslog%(s: string%): any
	%{
	reporter->Syslog("%s", s->CheckString());
	return 0;
	%}

%%{
extern "C" {
#include <magic.h>
}
%%}

## Determines the MIME type of a piece of data using ``libmagic``.
##
## data: The data to find the MIME type for.
##
## return_mime: If true, the function returns a short MIME type string (e.g.,
##              ``text/plain`` instead of a more elaborate textual description.
##
## Returns: The MIME type of *data*.
function identify_data%(data: string, return_mime: bool%): string
	%{
	const char* descr = "";

	static magic_t magic_mime = 0;
	static magic_t magic_descr = 0;

	magic_t* magic = return_mime ? &magic_mime : &magic_descr;

	if( ! *magic )
		{
		*magic = magic_open(return_mime ? MAGIC_MIME : MAGIC_NONE);

		if ( ! *magic )
			{
			reporter->Error("can't init libmagic: %s", magic_error(*magic));
			return new StringVal("");
			}

		if ( magic_load(*magic, 0) < 0 )
			{
			reporter->Error("can't load magic file: %s", magic_error(*magic));
			magic_close(*magic);
			*magic = 0;
			return new StringVal("");
			}
		}

	descr = magic_buffer(*magic, data->Bytes(), data->Len());

	return new StringVal(descr);
	%}

%%{
#include <RandTest.h>
static map<BroString, RandTest*> entropy_states;
%%}

## Performs an entropy test on the given data.
## See http://www.fourmilab.ch/random.
##
## data: The data to compute the entropy for.
##
## Returns: The result of the entropy test, which contains the following
##          fields.
##
##              - ``entropy``: The information density expressed as a number of
##                bits per character.
##
##              - ``chi_square``: The chi-square test value expressed as an
##                absolute number and a percentage which indicates how
##                frequently a truly random sequence would exceed the value
##                calculated, i.e., the degree to which the sequence tested is
##                suspected of being non-random.
##
##                If the percentage is greater than 99% or less than 1%, the
##                sequence is almost certainly not random. If the percentage is
##                between 99% and 95% or between 1% and 5%, the sequence is
##                suspect. Percentages between 90\% and 95\% and 5\% and 10\%
##                indicate the sequence is "almost suspect."
##
##              - ``mean``: The arithmetic mean of all the bytes. If the data
##                are close to random, it should be around 127.5.
##
##              - ``monte_carlo_pi``: Each successive sequence of six bytes is
##                used as 24-bit *x* and *y* coordinates within a square. If
##                the distance of the randomly-generated point is less than the
##                radius of a circle inscribed within the square, the six-byte
##                sequence is considered a "hit." The percentage of hits can
##                be used to calculate the value of pi. For very large streams
##                the value will approach the correct value of pi if the
##                sequence is close to random.
##
##              - ``serial_correlation``: This quantity measures the extent to
##                which each byte in the file depends upon the previous byte.
##                For random sequences this value will be close to zero.
##
## .. bro:see:: entropy_test_init entropy_test_add entropy_test_finish
function find_entropy%(data: string%): entropy_test_result
	%{
	double montepi, scc, ent, mean, chisq;
	montepi = scc = ent = mean = chisq = 0.0;
	RecordVal* ent_result = new RecordVal(entropy_test_result);
	RandTest *rt = new RandTest();

	rt->add((char*) data->Bytes(), data->Len());
	rt->end(&ent, &chisq, &mean, &montepi, &scc);
	delete rt;

	ent_result->Assign(0, new Val(ent,     TYPE_DOUBLE));
	ent_result->Assign(1, new Val(chisq,   TYPE_DOUBLE));
	ent_result->Assign(2, new Val(mean,    TYPE_DOUBLE));
	ent_result->Assign(3, new Val(montepi, TYPE_DOUBLE));
	ent_result->Assign(4, new Val(scc,     TYPE_DOUBLE));
	return ent_result;
	%}

## Initializes data structures for incremental entropy calculation.
##
## index: An arbitrary unique value per distinct computation.
##
## Returns: True on success.
##
## .. bro:see:: find_entropy entropy_test_add entropy_test_finish
function entropy_test_init%(index: any%): bool
	%{
	BroString* s = convert_index_to_string(index);
	int status = 0;

	if ( entropy_states.count(*s) < 1 )
		{
		entropy_states[*s] = new RandTest();
		status = 1;
		}

	delete s;
	return new Val(status, TYPE_BOOL);
	%}

## Adds data to an incremental entropy calculation. Before using this function,
## one needs to invoke :bro:id:`entropy_test_init`.
##
## data: The data to add to the entropy calculation.
##
## index: An arbitrary unique value that identifies a particular entropy
##        computation.
##
## Returns: True on success.
##
## .. bro:see:: find_entropy entropy_test_add entropy_test_finish
function entropy_test_add%(index: any, data: string%): bool
	%{
	BroString* s = convert_index_to_string(index);
	int status = 0;

	if ( entropy_states.count(*s) > 0 )
		{
		entropy_states[*s]->add((char*) data->Bytes(), data->Len());
		status = 1;
		}

	delete s;
	return new Val(status, TYPE_BOOL);
	%}

## Finishes an incremental entropy calculation. Before using this function,
## one needs to initialize the computation with :bro:id:`entropy_test_init` and
## add data to it via :bro:id:`entropy_test_add`.
##
## index: An arbitrary unique value that identifies a particular entropy
##        computation.
##
## Returns: The result of the entropy test. See :bro:id:`find_entropy` for a
##          description of the individual components.
##
## .. bro:see:: find_entropy entropy_test_init entropy_test_add
function entropy_test_finish%(index: any%): entropy_test_result
	%{
	BroString* s = convert_index_to_string(index);
	double montepi, scc, ent, mean, chisq;
	montepi = scc = ent = mean = chisq = 0.0;
	RecordVal* ent_result = new RecordVal(entropy_test_result);

	if ( entropy_states.count(*s) > 0 )
		{
		RandTest *rt = entropy_states[*s];
		rt->end(&ent, &chisq, &mean, &montepi, &scc);
		entropy_states.erase(*s);
		delete rt;
		}

	ent_result->Assign(0, new Val(ent,     TYPE_DOUBLE));
	ent_result->Assign(1, new Val(chisq,   TYPE_DOUBLE));
	ent_result->Assign(2, new Val(mean,    TYPE_DOUBLE));
	ent_result->Assign(3, new Val(montepi, TYPE_DOUBLE));
	ent_result->Assign(4, new Val(scc,     TYPE_DOUBLE));

	delete s;
	return ent_result;
	%}

## Creates an identifier that is unique with high probability.
##
## prefix: A custom string prepended to the result.
##
## .. bro:see:: unique_id_from
function unique_id%(prefix: string%) : string
	%{
	char tmp[20];
	uint64 uid = calculate_unique_id(UID_POOL_DEFAULT_SCRIPT);
	return new StringVal(uitoa_n(uid, tmp, sizeof(tmp), 62, prefix->CheckString()));
	%}

## Creates an identifier that is unique with high probability.
##
## pool: A seed for determinism.
##
## prefix: A custom string prepended to the result.
##
## .. bro:see:: unique_id
function unique_id_from%(pool: int, prefix: string%) : string
	%{
	pool += UID_POOL_CUSTOM_SCRIPT; // Make sure we don't conflict with internal pool.

	char tmp[20];
	uint64 uid = calculate_unique_id(pool);
	return new StringVal(uitoa_n(uid, tmp, sizeof(tmp), 62, prefix->CheckString()));
	%}

# ===========================================================================
#
#                             Generic Programming
#
# ===========================================================================

## Removes all elements from a set or table.
##
## v: The set or table
##
## Returns: The cleared set/table or 0 if *v* is not a set/table type.
function clear_table%(v: any%): any
	%{
	if ( v->Type()->Tag() == TYPE_TABLE )
		v->AsTableVal()->RemoveAll();
	else
		builtin_error("clear_table() requires a table/set argument");

	return 0;
	%}

## Returns the number of elements in a container. This function works with all
## container types, i.e., sets, tables, and vectors.
##
## v: The container whose elements are counted.
##
## Returns: The number of elements in *v*.
function length%(v: any%): count
	%{
	TableVal* tv = v->Type()->Tag() == TYPE_TABLE ? v->AsTableVal() : 0;

	if ( tv )
		return new Val(tv->Size(), TYPE_COUNT);

	else if ( v->Type()->Tag() == TYPE_VECTOR )
		return new Val(v->AsVectorVal()->Size(), TYPE_COUNT);

	else
		{
		builtin_error("length() requires a table/set/vector argument");
		return new Val(0, TYPE_COUNT);
		}
	%}

## Checks whether two objects reference the same internal object. This function
## uses equality comparison of C++ raw pointer values to determine if the two
## objects are the same.
##
## o1: The first object.
##
## o2: The second object.
##
## Returns: True if *o1* and *o2* are equal.
function same_object%(o1: any, o2: any%): bool
	%{
	return new Val(o1 == o2, TYPE_BOOL);
	%}

## Returns the number bytes that a value occupies in memory.
##
## v: The value
##
## Returns: The number of bytes that *v* occupies.
function val_size%(v: any%): count
	%{
	return new Val(v->MemoryAllocation(), TYPE_COUNT);
	%}

## Resizes a vector.
##
## aggr: The vector instance.
##
## newsize: The new size of *aggr*.
##
## Returns: The old size of *aggr* and 0 if *aggr* is not a :bro:type:`vector`.
function resize%(aggr: any, newsize: count%) : count
	%{
	if ( aggr->Type()->Tag() != TYPE_VECTOR )
		{
		builtin_error("resize() operates on vectors");
		return 0;
		}

	return new Val(aggr->AsVectorVal()->Resize(newsize), TYPE_COUNT);
	%}

## Tests whether a boolean vector (``vector of bool``) has *any* true
## element.
##
## v: The boolean vector instance.
##
## Returns: True if any element in *v* is true.
##
## .. bro:see:: all_set
function any_set%(v: any%) : bool
	%{
	if ( v->Type()->Tag() != TYPE_VECTOR ||
	     v->Type()->YieldType()->Tag() != TYPE_BOOL )
		{
		builtin_error("any_set() requires vector of bool");
		return new Val(false, TYPE_BOOL);
		}

	VectorVal* vv = v->AsVectorVal();
	for ( unsigned int i = 0; i < vv->Size(); ++i )
		if ( vv->Lookup(i) && vv->Lookup(i)->AsBool() )
			return new Val(true, TYPE_BOOL);

	return new Val(false, TYPE_BOOL);
	%}

## Tests whether *all* elements of a boolean vector (``vector of bool``) are
## true.
##
## v: The boolean vector instance.
##
## Returns: True iff all elements in *v* are true.
##
## .. bro:see:: any_set
##
## .. note::
##
##      Missing elements count as false.
function all_set%(v: any%) : bool
	%{
	if ( v->Type()->Tag() != TYPE_VECTOR ||
	     v->Type()->YieldType()->Tag() != TYPE_BOOL )
		{
		builtin_error("all_set() requires vector of bool");
		return new Val(false, TYPE_BOOL);
		}

	VectorVal* vv = v->AsVectorVal();
	for ( unsigned int i = 0; i < vv->Size(); ++i )
		if ( ! vv->Lookup(i) || ! vv->Lookup(i)->AsBool() )
			return new Val(false, TYPE_BOOL);

	return new Val(true, TYPE_BOOL);
	%}

%%{
static Func* sort_function_comp = 0;
static Val** index_map = 0;	// used for indirect sorting to support order()

bool sort_function(Val* a, Val* b)
	{
	// Sort missing values as "high".
	if ( ! a )
		return 0;
	if ( ! b )
		return 1;

	val_list sort_func_args;
	sort_func_args.append(a->Ref());
	sort_func_args.append(b->Ref());

	Val* result = sort_function_comp->Call(&sort_func_args);
	int int_result = result->CoerceToInt();
	Unref(result);

	sort_func_args.remove_nth(1);
	sort_func_args.remove_nth(0);

	return int_result < 0;
	}

bool indirect_sort_function(int a, int b)
	{
	return sort_function(index_map[a], index_map[b]);
	}

bool int_sort_function (Val* a, Val* b)
	{
	if ( ! a )
		return 0;
	if ( ! b )
		return 1;

	int ia = a->CoerceToInt();
	int ib = b->CoerceToInt();

	return ia < ib;
	}

bool indirect_int_sort_function(int a, int b)
	{
	return int_sort_function(index_map[a], index_map[b]);
	}
%%}

## Sorts a vector in place. The second argument is a comparison function that
## takes two arguments: if the vector type is \verb|vector of T|, then the
## comparison function must be ``function(a: T, b: T): bool``, which returns
## ``a < b`` for some type-specific notion of the less-than operator.
##
## v: The vector instance to sort.
##
## Returns: The original vector.
##
## .. bro:see:: order
function sort%(v: any, ...%) : any
	%{
	v->Ref();	// we always return v

	if ( v->Type()->Tag() != TYPE_VECTOR )
		{
		builtin_error("sort() requires vector");
		return v;
		}

	BroType* elt_type = v->Type()->YieldType();
	Func* comp = 0;

	if ( @ARG@.length() > 2 )
		builtin_error("sort() called with extraneous argument");

	if ( @ARG@.length() == 2 )
		{
		Val* comp_val = @ARG@[1];
		if ( ! IsFunc(comp_val->Type()->Tag()) )
			{
			builtin_error("second argument to sort() needs to be comparison function");
			return v;
			}

		comp = comp_val->AsFunc();
		}

	if ( ! comp && ! IsIntegral(elt_type->Tag()) )
		builtin_error("comparison function required for sort() with non-integral types");

	vector<Val*>& vv = *v->AsVector();

	if ( comp )
		{
		FuncType* comp_type = comp->FType()->AsFuncType();
		if ( comp_type->YieldType()->Tag() != TYPE_INT ||
		     ! comp_type->ArgTypes()->AllMatch(elt_type, 0) )
			{
			builtin_error("invalid comparison function in call to sort()");
			return v;
			}

		sort_function_comp = comp;

		sort(vv.begin(), vv.end(), sort_function);
		}
	else
		sort(vv.begin(), vv.end(), int_sort_function);

	return v;
	%}

## Returns the order of the elements in a vector according to some
## comparison function. See :bro:id:`sort` for details about the comparison
## function.
##
## v: The vector whose order to compute.
##
## Returns: A ``vector of count`` with the indices of the ordered elements.
##
## .. bro:see:: sort
function order%(v: any, ...%) : index_vec
	%{
	VectorVal* result_v =
		new VectorVal(new VectorType(base_type(TYPE_COUNT)));

	if ( v->Type()->Tag() != TYPE_VECTOR )
		{
		builtin_error("order() requires vector");
		return result_v;
		}

	BroType* elt_type = v->Type()->YieldType();
	Func* comp = 0;

	if ( @ARG@.length() > 2 )
		builtin_error("order() called with extraneous argument");

	if ( @ARG@.length() == 2 )
		{
		Val* comp_val = @ARG@[1];
		if ( ! IsFunc(comp_val->Type()->Tag()) )
			{
			builtin_error("second argument to order() needs to be comparison function");
			return v;
			}

		comp = comp_val->AsFunc();
		}

	if ( ! comp && ! IsIntegral(elt_type->Tag()) )
		builtin_error("comparison function required for sort() with non-integral types");

	vector<Val*>& vv = *v->AsVector();
	int n = vv.size();

	// Set up initial mapping of indices directly to corresponding
	// elements.  We stay zero-based until after the sorting.
	vector<int> ind_vv(n);
	index_map = new Val*[n];
	int i;
	for ( i = 0; i < n; ++i )
		{
		ind_vv[i] = i;
		index_map[i] = vv[i];
		}

	if ( comp )
		{
		FuncType* comp_type = comp->FType()->AsFuncType();
		if ( comp_type->YieldType()->Tag() != TYPE_INT ||
		     ! comp_type->ArgTypes()->AllMatch(elt_type, 0) )
			{
			builtin_error("invalid comparison function in call to sort()");
			return v;
			}

		sort_function_comp = comp;

		sort(ind_vv.begin(), ind_vv.end(), indirect_sort_function);
		}
	else
		sort(ind_vv.begin(), ind_vv.end(), indirect_int_sort_function);

	delete [] index_map;
	index_map = 0;

	// Now spin through ind_vv to read out the rearrangement,
	// adjusting indices as we do so.
	for ( i = 0; i < n; ++i )
		{
		int ind = ind_vv[i];
		result_v->Assign(i, new Val(ind, TYPE_COUNT), 0);
		}

	return result_v;
	%}

# ===========================================================================
#
#                              String Processing
#
# ===========================================================================

## Returns the concatenation of the string representation of its arguments. The
## arguments can be of any type. For example, ``cat("foo", 3, T)`` returns
## ``"foo3T"``.
##
## Returns: A string concatentation of all arguments.
function cat%(...%): string
	%{
	ODesc d;
	loop_over_list(@ARG@, i)
		@ARG@[i]->Describe(&d);

	BroString* s = new BroString(1, d.TakeBytes(), d.Len());
	s->SetUseFreeToDelete(true);

	return new StringVal(s);
	%}

## Concatenates all arguments, with a separator placed between each one. This
## function is similar to :bro:id:`cat`, but places a separator between each
## given argument. If any of the variable arguments is an empty string it is
## replaced by a given default string instead.
##
## sep: The separator to place betwen each argument.
##
## def: The default string to use when an argument is the empty string.
##
## Returns: A concatenation of all arguments with *sep* between each one and
##          empty strings replaced with *def*.
##
## .. bro:see:: cat string_cat cat_string_array cat_string_array_n
function cat_sep%(sep: string, def: string, ...%): string
	%{
	ODesc d;
	int pre_size = 0;

	loop_over_list(@ARG@, i)
		{
		// Skip named parameters.
		if ( i < 2 )
			continue;

		if ( i > 2 )
			d.Add(sep->CheckString(), 0);

		Val* v = @ARG@[i];
		if ( v->Type()->Tag() == TYPE_STRING && ! v->AsString()->Len() )
			v = def;

		v->Describe(&d);
		}

	BroString* s = new BroString(1, d.TakeBytes(), d.Len());
	s->SetUseFreeToDelete(true);

	return new StringVal(s);
	%}

## Produces a formatted string à la ``printf``. The first argument is the
## *format string* and specifies how subsequent arguments are converted for
## output. It is composed of zero or more directives: ordinary characters (not
## ``%``), which are copied unchanged to the output, and conversion
## specifications, each of which fetches zero or more subsequent arguments.
## Conversion specifications begin with ``%`` and the arguments must properly
## correspond to the specifier. After the ``%``, the following characters
## may appear in sequence:
##
##    - ``%``: Literal ``%``
##
##    - ``-``: Left-align field
##
##    - ``[0-9]+``: The field width (< 128)
##
##    - ``.``: Precision of floating point specifiers ``[efg]`` (< 128)
##
##    - ``A``: Escape NUL bytes, i.e., replace ``0`` with ``\0``
##
##    - ``[DTdxsefg]``: Format specifier
##
##        - ``[DT]``: ISO timestamp with microsecond precision
##
##        - ``d``: Signed/Unsigned integer (using C-style ``%lld|``/``%llu``
##                 for ``int``/``count``)
##
##        - ``x``: Unsigned hexadecimal (using C-style ``%llx``);
##                 addresses/ports are converted to host-byte order
##
##        - ``s``: Escaped string
##
##        - ``[efg]``: Double
##
## Returns: Given no arguments, :bro:id:`fmt` returns an empty string. Given a
##          non-string first argument, :bro:id:`fmt` returns the concatenation
##          of all its arguments, per :bro:id:`cat`. Finally, given the wrong
##          number of additional arguments for the given format specifier,
##          :bro:id:`fmt` generates a run-time error.
##
## .. bro:see:: cat cat_sep string_cat cat_string_array cat_string_array_n
function fmt%(...%): string
	%{
	if ( @ARGC@ == 0 )
		return new StringVal("");

	Val* fmt_v = @ARG@[0];
	if ( fmt_v->Type()->Tag() != TYPE_STRING )
		return bro_cat(frame, @ARGS@);

	const char* fmt = fmt_v->AsString()->CheckString();
	ODesc d;
	int n = 0;

	while ( next_fmt(fmt, @ARGS@, &d, n) )
		;

	if ( n < @ARGC@ - 1 )
		builtin_error("too many arguments for format", fmt_v);

	else if ( n >= @ARGC@ )
		builtin_error("too few arguments for format", fmt_v);

	BroString* s = new BroString(1, d.TakeBytes(), d.Len());
	s->SetUseFreeToDelete(true);

	return new StringVal(s);
	%}

# ===========================================================================
#
#                                    Math
#
# ===========================================================================

## Chops off any decimal digits of the given double, i.e., computes the
## "floor" of it. For example, ``floor(3.14)`` returns ``3.0``.
##
## d: The :bro:type:`double` to manipulate.
##
## Returns: The next lowest integer of *d* as :bro:type:`double`.
##
## .. bro:see:: sqrt exp ln log10
function floor%(d: double%): double
	%{
	return new Val(floor(d), TYPE_DOUBLE);
	%}

## Computes the square root of a :bro:type:`double`.
##
## x: The number to compute the square root of.
##
## Returns: The square root of *x*.
##
## .. bro:see:: floor exp ln log10
function sqrt%(x: double%): double
	%{
	if ( x < 0 )
		{
		reporter->Error("negative sqrt argument");
		return new Val(-1.0, TYPE_DOUBLE);
		}

	return new Val(sqrt(x), TYPE_DOUBLE);
	%}

## Computes the exponential function.
##
## d: The argument to the exponential function.
##
## Returns: *e* to the power of *d*.
##
## .. bro:see:: floor sqrt ln log10
function exp%(d: double%): double
	%{
	return new Val(exp(d), TYPE_DOUBLE);
	%}

## Computes the natural logarithm of a number.
##
## d: The argument to the logarithm.
##
## Returns: The natural logarithm of *d*.
##
## .. bro:see:: exp floor sqrt log10
function ln%(d: double%): double
	%{
	return new Val(log(d), TYPE_DOUBLE);
	%}

## Computes the common logarithm of a number.
##
## d: The argument to the logarithm.
##
## Returns: The common logarithm of *d*.
##
## .. bro:see:: exp floor sqrt ln
function log10%(d: double%): double
	%{
	return new Val(log10(d), TYPE_DOUBLE);
	%}

# ===========================================================================
#
#                                Introspection
#
# ===========================================================================

## Determines whether *c* has been received externally. For example,
## Broccoli or the Time Machine can send packets to Bro via a mechanism that
## one step lower than sending events. This function checks whether the packets
## of a connection stem from one of these external *packet sources*.
##
## c: The connection to test.
##
## Returns: True if *c* has been received externally.
function is_external_connection%(c: connection%) : bool
	%{
	return new Val(c && c->IsExternal(), TYPE_BOOL);
	%}

## Returns the ID of the analyzer which raised the current event.
##
## Returns: The ID of the analyzer which raised hte current event, or 0 if
##          none.
function current_analyzer%(%) : count
	%{
	return new Val(mgr.CurrentAnalyzer(), TYPE_COUNT);
	%}

## Returns Bro's process ID.
##
## Returns: Bro's process ID.
function getpid%(%) : count
	%{
	return new Val(getpid(), TYPE_COUNT);
	%}

%%{
extern const char* bro_version();
%%}

## Returns the Bro version string.
##
## Returns: Bro's version, e.g., 2.0-beta-47-debug.
function bro_version%(%): string
	%{
	return new StringVal(bro_version());
	%}

## Converts a record type name to a vector of strings, where each element is
## the name of a record field. Nested records are flattened.
##
## rt: The name of the record type.
##
## Returns: A string vector with the field names of *rt*.
function record_type_to_vector%(rt: string%): string_vec
	%{
	VectorVal* result =
		new VectorVal(internal_type("string_vec")->AsVectorType());

	RecordType *type = internal_type(rt->CheckString())->AsRecordType();

	if ( type )
		{
		for ( int i = 0; i < type->NumFields(); ++i )
			{
			StringVal* val = new StringVal(type->FieldName(i));
			result->Assign(i+1, val, 0);
			}
		}

	return result;
	%}

## Returns the type name of an arbitrary Bro variable.
##
## t: An arbitrary object.
##
## Returns: The type name of *t*.
function type_name%(t: any%): string
	%{
	ODesc d;
	t->Type()->Describe(&d);

	BroString* s = new BroString(1, d.TakeBytes(), d.Len());
	s->SetUseFreeToDelete(true);

	return new StringVal(s);
	%}

## Checks whether Bro reads traffic from one or more network interfaces (as
## opposed to from a network trace in a file). Note that this function returns
## true even after Bro has stopped reading network traffic, for example due to
## receiving a termination signal.
##
## Returns: True if reading traffic from a network interface.
##
## .. bro:see:: reading_traces
function reading_live_traffic%(%): bool
	%{
	return new Val(reading_live, TYPE_BOOL);
	%}

## Checks whether Bro reads traffic from a trace file (as opposed to from a
## network interface).
##
## Returns: True if reading traffic from a network trace.
##
## .. bro:see:: reading_live_traffic
function reading_traces%(%): bool
	%{
	return new Val(reading_traces, TYPE_BOOL);
	%}

## Returns statistics about the number of packets *(i)* received by Bro,
## *(ii)* dropped, and *(iii)* seen on the link (not always available).
##
## Returns: A record of packet statistics.
##
## .. bro:see:: do_profiling
##              resource_usage
##              get_matcher_stats
##              dump_rule_stats
##              get_gap_summary
function net_stats%(%): NetStats
	%{
	unsigned int recv = 0;
	unsigned int drop = 0;
	unsigned int link = 0;

	loop_over_list(pkt_srcs, i)
		{
		PktSrc* ps = pkt_srcs[i];

		struct PktSrc::Stats stat;
		ps->Statistics(&stat);
		recv += stat.received;
		drop += stat.dropped;
		link += stat.link;
		}

	RecordVal* ns = new RecordVal(net_stats);
	ns->Assign(0, new Val(recv, TYPE_COUNT));
	ns->Assign(1, new Val(drop, TYPE_COUNT));
	ns->Assign(2, new Val(link, TYPE_COUNT));

	return ns;
	%}

## Returns Bro process statistics, such as real/user/sys CPU time, memory
## usage, page faults, number of TCP/UDP/ICMP connections, timers, and events
## queued/dispatched.
##
## Returns: A record with resource usage statistics.
##
## .. bro:see:: do_profiling
##              net_stats
##              get_matcher_stats
##              dump_rule_stats
##              get_gap_summary
function resource_usage%(%): bro_resources
	%{
	struct rusage r;

	if ( getrusage(RUSAGE_SELF, &r) < 0 )
		reporter->InternalError("getrusage() failed in bro_resource_usage()");

	double elapsed_time = current_time() - bro_start_time;

	double user_time =
		double(r.ru_utime.tv_sec) + double(r.ru_utime.tv_usec) / 1e6;
	double system_time =
		double(r.ru_stime.tv_sec) + double(r.ru_stime.tv_usec) / 1e6;

	RecordVal* res = new RecordVal(bro_resources);
	int n = 0;

	res->Assign(n++, new StringVal(bro_version()));

#ifdef DEBUG
	res->Assign(n++, new Val(1, TYPE_COUNT));
#else
	res->Assign(n++, new Val(0, TYPE_COUNT));
#endif

	res->Assign(n++, new Val(bro_start_time, TYPE_TIME));

	res->Assign(n++, new IntervalVal(elapsed_time, Seconds));
	res->Assign(n++, new IntervalVal(user_time, Seconds));
	res->Assign(n++, new IntervalVal(system_time, Seconds));

	unsigned int total_mem;
	get_memory_usage(&total_mem, 0);
	res->Assign(n++, new Val(unsigned(total_mem), TYPE_COUNT));

	res->Assign(n++, new Val(unsigned(r.ru_minflt), TYPE_COUNT));
	res->Assign(n++, new Val(unsigned(r.ru_majflt), TYPE_COUNT));
	res->Assign(n++, new Val(unsigned(r.ru_nswap), TYPE_COUNT));
	res->Assign(n++, new Val(unsigned(r.ru_inblock), TYPE_COUNT));
	res->Assign(n++, new Val(unsigned(r.ru_oublock), TYPE_COUNT));
	res->Assign(n++, new Val(unsigned(r.ru_nivcsw), TYPE_COUNT));

	SessionStats s;
	if ( sessions )
		sessions->GetStats(s);

#define ADD_STAT(x) \
	res->Assign(n++, new Val(unsigned(sessions ? x : 0), TYPE_COUNT));

	ADD_STAT(s.num_TCP_conns);
	ADD_STAT(s.num_UDP_conns);
	ADD_STAT(s.num_ICMP_conns);
	ADD_STAT(s.num_fragments);
	ADD_STAT(s.num_packets);
	ADD_STAT(s.num_timers);
	ADD_STAT(s.num_events_queued);
	ADD_STAT(s.num_events_dispatched);
	ADD_STAT(s.max_TCP_conns);
	ADD_STAT(s.max_UDP_conns);
	ADD_STAT(s.max_ICMP_conns);
	ADD_STAT(s.max_fragments);
	ADD_STAT(s.max_timers);

	return res;
	%}

## Returns statistics about the regular expression engine, such as the number
## of distinct matchers, DFA states, DFA state transitions, memory usage of
## DFA states, cache hits/misses, and average number of NFA states across all
## matchers.
##
## Returns: A record with matcher statistics.
##
## .. bro:see:: do_profiling
##              net_stats
##              resource_usage
##              dump_rule_stats
##              get_gap_summary
function get_matcher_stats%(%): matcher_stats
	%{
	RuleMatcher::Stats s;
	memset(&s, 0, sizeof(s));

	if ( rule_matcher )
		rule_matcher->GetStats(&s);

	RecordVal* r = new RecordVal(matcher_stats);
	r->Assign(0, new Val(s.matchers, TYPE_COUNT));
	r->Assign(1, new Val(s.dfa_states, TYPE_COUNT));
	r->Assign(2, new Val(s.computed, TYPE_COUNT));
	r->Assign(3, new Val(s.mem, TYPE_COUNT));
	r->Assign(4, new Val(s.hits, TYPE_COUNT));
	r->Assign(5, new Val(s.misses, TYPE_COUNT));
	r->Assign(6, new Val(s.avg_nfa_states, TYPE_COUNT));

	return r;
	%}

## Returns statistics about TCP gaps.
##
## Returns: A record with TCP gap statistics.
##
## .. bro:see:: do_profiling
##              net_stats
##              resource_usage
##              dump_rule_stats
##              get_matcher_stats
function get_gap_summary%(%): gap_info
	%{
	RecordVal* r = new RecordVal(gap_info);
	r->Assign(0, new Val(tot_ack_events, TYPE_COUNT));
	r->Assign(1, new Val(tot_ack_bytes, TYPE_COUNT));
	r->Assign(2, new Val(tot_gap_events, TYPE_COUNT));
	r->Assign(3, new Val(tot_gap_bytes, TYPE_COUNT));

	return r;
	%}

## Generates a table of the size of all global variables. The table index is
## the variable name and the value the variable size in bytes.
##
## Returns: A table that maps variable names to their sizes.
##
## .. bro:see:: global_ids
function global_sizes%(%): var_sizes
	%{
	TableVal* sizes = new TableVal(var_sizes);
	PDict(ID)* globals = global_scope()->Vars();
	IterCookie* c = globals->InitForIteration();

	ID* id;
	while ( (id = globals->NextEntry(c)) )
		if ( id->HasVal() && ! id->IsInternalGlobal() )
			{
			Val* id_name = new StringVal(id->Name());
			Val* id_size = new Val(id->ID_Val()->MemoryAllocation(),
						TYPE_COUNT);
			sizes->Assign(id_name, id_size);
			Unref(id_name);
			}

	return sizes;
	%}

## Generates a table with information about all global identifiers. The table
## value is a record containing the type name of the identifier, whether it is
## exported, a constant, an enum constant, redefinable, and its value (if it
## has one).
##
## Returns: A table that maps identifier names to information about them.
##
## .. bro:see:: global_sizes
function global_ids%(%): id_table
	%{
	TableVal* ids = new TableVal(id_table);
	PDict(ID)* globals = global_scope()->Vars();
	IterCookie* c = globals->InitForIteration();

	ID* id;
	while ( (id = globals->NextEntry(c)) )
		{
		if ( id->IsInternalGlobal() )
			continue;

		RecordVal* rec = new RecordVal(script_id);
		rec->Assign(0, new StringVal(type_name(id->Type()->Tag())));
		rec->Assign(1, new Val(id->IsExport(), TYPE_BOOL));
		rec->Assign(2, new Val(id->IsConst(), TYPE_BOOL));
		rec->Assign(3, new Val(id->IsEnumConst(), TYPE_BOOL));
		rec->Assign(4, new Val(id->IsRedefinable(), TYPE_BOOL));

		if ( id->HasVal() )
			{
			Val* val = id->ID_Val();
			Ref(val);
			rec->Assign(5, val);
			}

		Val* id_name = new StringVal(id->Name());
		ids->Assign(id_name, rec);
		Unref(id_name);
		}

	return ids;
	%}

## Returns the value of a global identifier.
##
## id: The global identifier.
##
## Returns the value of *id*. If *id* does not describe a valid identifier, the
## function returns the string ``"<unknown id>"`` or ``"<no ID value>"``.
function lookup_ID%(id: string%) : any
	%{
	ID* i = global_scope()->Lookup(id->CheckString());
	if ( ! i )
		return new StringVal("<unknown id>");

	if ( ! i->ID_Val() )
		return new StringVal("<no ID value>");

	return i->ID_Val()->Ref();
	%}

## Generates meta data about a record fields. The returned information
## includes the field name, whether it is logged, its value (if it has one),
## and its default value (if specified).
##
## rec: The record to inspect.
##
## Returns: A table that describes the fields of a record.
function record_fields%(rec: any%): record_field_table
	%{
	TableVal* fields = new TableVal(record_field_table);

	RecordVal* rv = rec->AsRecordVal();
	RecordType* rt = rv->Type()->AsRecordType();

	if ( rt->Tag() != TYPE_RECORD )
		{
		reporter->Error("non-record passed to record_fields");
		return fields;
		}

	for ( int i = 0; i < rt->NumFields(); ++i )
		{
		BroType* ft = rt->FieldType(i);
		TypeDecl* fd = rt->FieldDecl(i);
		Val* fv = rv->Lookup(i);

		if ( fv )
			Ref(fv);

		bool logged = (fd->attrs && fd->FindAttr(ATTR_LOG) != 0);

		RecordVal* nr = new RecordVal(record_field);
		nr->Assign(0, new StringVal(type_name(rt->Tag())));
		nr->Assign(1, new Val(logged, TYPE_BOOL));
		nr->Assign(2, fv);
		nr->Assign(3, rt->FieldDefault(i));

		Val* field_name = new StringVal(rt->FieldName(i));
		fields->Assign(field_name, nr);
		Unref(field_name);
		}

	return fields;
	%}

## Enables detailed collections of statistics about CPU/memory usage,
## connections, TCP states/reassembler, DNS lookups, timers, and script-level
## state. The script variable :bro:id:`profiling_file` holds the name of the
## file.
##
## .. bro:see:: net_stats
##              resource_usage
##              get_matcher_stats
##              dump_rule_stats
##              get_gap_summary
function do_profiling%(%) : bool
	%{
	if ( profiling_logger )
		profiling_logger->Log();

	return new Val(1, TYPE_BOOL);
	%}

## Checks whether a given IP address belongs to a local interface.
##
## ip: The IP address to check.
##
## Returns: True if *ip* belongs to a local interface.
function is_local_interface%(ip: addr%) : bool
	%{
	static uint32* addrs;
	static int len = -1;

	if ( len < 0 )
		{
		char host[MAXHOSTNAMELEN];

		strcpy(host, "localhost");
		gethostname(host, MAXHOSTNAMELEN);
		host[MAXHOSTNAMELEN-1] = '\0';

		struct hostent* ent = gethostbyname(host);

		for ( len = 0; ent->h_addr_list[len]; ++len )
			;

		addrs = new uint32[len + 1];
		for ( int i = 0; i < len; i++ )
			addrs[i] = *(uint32*) ent->h_addr_list[i];

		addrs[len++] = 0x0100007f; // 127.0.0.1
		}

#ifdef BROv6
	if ( ! is_v4_addr(ip) )
		{
		builtin_error("is_local_interface() only supports IPv4 addresses");
		return new Val(0, TYPE_BOOL);
		}

	uint32 ip4 = to_v4_addr(ip);
#else
	uint32 ip4 = ip;
#endif

	for ( int i = 0; i < len; i++ )
		if ( addrs[i] == ip4 )
			return new Val(1, TYPE_BOOL);

	return new Val(0, TYPE_BOOL);
	%}

## Write rule matcher statistics (DFA states, transitions, memory usage, cache
## hits/misses) to a file.
##
## f: The file to write to.
##
## Returns: True (unconditionally).
##
## .. bro:see:: do_profiling
##              resource_usage
##              get_matcher_stats
##              net_stats
##              get_gap_summary
##
## .. todo:: The return value should be changed to any or check appropriately.
function dump_rule_stats%(f: file%): bool
	%{
	if ( rule_matcher )
		rule_matcher->DumpStats(f);

	return new Val(1, TYPE_BOOL);
	%}

## Checks wheter Bro is terminating.
##
## Returns: True if Bro is in the process of shutting down.
##
## .. bro:see: terminate
function bro_is_terminating%(%): bool
	%{
	return new Val(terminating, TYPE_BOOL);
	%}

## Returns the hostname of the machine Bro runs on.
##
## Returns: The hostname of the machine Bro runs on.
function gethostname%(%) : string
	%{
	char buffer[MAXHOSTNAMELEN];
	if ( gethostname(buffer, MAXHOSTNAMELEN) < 0 )
		strcpy(buffer, "<unknown>");

	buffer[MAXHOSTNAMELEN-1] = '\0';
	return new StringVal(buffer);
	%}

# ===========================================================================
#
#                                 Conversion
#
# ===========================================================================

## Converts a :bro:type:`string` to a :bro:type:`int`.
##
## str: The :bro:type:`string` to convert.
##
## Returns: The :bro:type:`string` *str* as :bro:type:`int`.
##
## .. bro:see:: to_addr to_port
function to_int%(str: string%): int
	%{
	const char* s = str->CheckString();
	char* end_s;

	long l = strtol(s, &end_s, 10);
	int i = int(l);

#if 0
	// Not clear we should complain.  For example, is " 205 "
	// a legal conversion?
	if ( s[0] == '\0' || end_s[0] != '\0' )
		builtin_error("bad conversion to integer", @ARG@[0]);
#endif

	return new Val(i, TYPE_INT);
	%}


## Converts a (positive) :bro:type:`int` to a :bro:type:`count`.
##
## n: The :bro:type:`int` to convert.
##
## Returns: The :bro:type:`int` *n* as unsigned integer or 0 if *n* < 0.
function int_to_count%(n: int%): count
	%{
	if ( n < 0 )
		{
		builtin_error("bad conversion to count", @ARG@[0]);
		n = 0;
		}
	return new Val(n, TYPE_COUNT);
	%}

## Converts a :bro:type:`double` to a :bro:type:`count`.
##
## d: The :bro:type:`double` to convert.
##
## Returns: The :bro:type:`double` *d* as unsigned integer or 0 if *d* < 0.0.
##
## .. bro:see:: double_to_time
function double_to_count%(d: double%): count
	%{
	if ( d < 0.0 )
		builtin_error("bad conversion to count", @ARG@[0]);

	return new Val(bro_uint_t(rint(d)), TYPE_COUNT);
	%}

## Converts a :bro:type:`string` to a :bro:type:`count`.
##
## str: The :bro:type:`string` to convert.
##
## Returns: The :bro:type:`string` *str* as unsigned integer or if in invalid
##          format.
##
## .. bro:see:: to_addr to_int to_port
function to_count%(str: string%): count
	%{
	const char* s = str->CheckString();
	char* end_s;

	uint64 u = (uint64) strtoll(s, &end_s, 10);

	if ( s[0] == '\0' || end_s[0] != '\0' )
    	{
		builtin_error("bad conversion to count", @ARG@[0]);
        u = 0;
        }

	return new Val(u, TYPE_COUNT);
	%}

## Converts an :bro:type:`interval` to a :bro:type:`double`.
##
## i: The :bro:type:`interval` to convert.
##
## Returns: The :bro:type:`interval` *i* as :bro:type:`double`.
##
## .. bro:see:: double_to_interval
function interval_to_double%(i: interval%): double
	%{
	return new Val(i, TYPE_DOUBLE);
	%}

## Converts a :bro:type:`time` value to a :bro:type:`double`.
##
## t: The :bro:type:`interval` to convert.
##
## Returns: The :bro:type:`time` value *t* as :bro:type:`double`.
##
## .. bro:see:: double_to_time
function time_to_double%(t: time%): double
	%{
	return new Val(t, TYPE_DOUBLE);
	%}

## Converts a :bro:type:`time` value to a :bro:type:`double`.
##
## t: The :bro:type:`interval` to convert.
##
## Returns: The :bro:type:`time` value *t* as :bro:type:`double`.
##
## .. bro:see:: time_to_double double_to_count
function double_to_time%(d: double%): time
	%{
	return new Val(d, TYPE_TIME);
	%}

## Converts a :bro:type:`double` to an :bro:type:`interval`.
##
## d: The :bro:type:`double` to convert.
##
## Returns: The :bro:type:`double` *d* as :bro:type:`interval`.
##
## .. bro:see:: interval_to_double
function double_to_interval%(d: double%): interval
	%{
	return new Val(d, TYPE_INTERVAL);
	%}

## Converts a :bro:type:`addr` to a :bro:type:`count`.
##
## a: The :bro:type:`addr` to convert.
##
## Returns: The :bro:type:`addr` *a* as :bro:type:`count`.
##
## .. bro:see:: addr_to_ptr_name
function addr_to_count%(a: addr%): count
	%{
#ifdef BROv6
	if ( ! is_v4_addr(a) )
		{
		builtin_error("conversion of non-IPv4 address to count", @ARG@[0]);
		return new Val(0, TYPE_COUNT);
		}

	uint32 addr = to_v4_addr(a);
#else
	uint32 addr = a;
#endif
	return new Val(ntohl(addr), TYPE_COUNT);
	%}

## Converts a :bro:type:`port` to a :bro:type:`count`.
##
## p: The :bro:type:`port` to convert.
##
## Returns: The :bro:type:`port` *p* as :bro:type:`count`.
##
## .. bro:see:: count_to_port
function port_to_count%(p: port%): count
	%{
	return new Val(p->Port(), TYPE_COUNT);
	%}

## Converts a :bro:type:`count` and ``transport_proto`` to a :bro:type:`port`.
##
## c: The :bro:type:`count` to convert.
##
## Returns: The :bro:type:`count` *c* as :bro:type:`port`.
##
## .. bro:see:: port_to_count
function count_to_port%(c: count, t: transport_proto%): port
	%{
	return new PortVal(c, (TransportProto)(t->InternalInt()));
	%}

## Converts a :bro:type:`string` to an :bro:type:`addr`.
##
## ip: The :bro:type:`string` to convert.
##
## Returns: The :bro:type:`string` *ip* as :bro:type:`addr`.
##
## .. bro:see:: to_count to_int to_port count_to_v4_addr raw_bytes_to_v4_addr
function to_addr%(ip: string%): addr
	%{
	char* s = ip->AsString()->Render();
	Val* ret = new AddrVal(s);
	delete [] s;
	return ret;
	%}

## Converts a :bro:type:`count` to an :bro:type:`addr`.
##
## ip: The :bro:type:`count` to convert.
##
## Returns: The :bro:type:`count` *ip* as :bro:type:`addr`.
##
## .. bro:see:: raw_bytes_to_v4_addr to_addr
function count_to_v4_addr%(ip: count%): addr
	%{
	if ( ip > 4294967295LU )
		{
		builtin_error("conversion of non-IPv4 count to addr", @ARG@[0]);
		return new AddrVal(uint32(0));
		}

	return new AddrVal(htonl(uint32(ip)));
	%}

## Converts a :bro:type:`string` of bytes into an IP address. In particular,
## this function interprets the first 4 bytes of the string as an IPv4 address
## in network order.
##
## b: The raw bytes (:bro:type:`string`) to convert.
##
## Returns: The byte :bro:type:`string` *ip* as :bro:type:`addr`.
##
## .. bro:see:: raw_bytes_to_v4_addr to_addr
function raw_bytes_to_v4_addr%(b: string%): addr
	%{
	uint32 a = 0;

	if ( b->Len() < 4 )
		builtin_error("too short a string as input to raw_bytes_to_v4_addr()");

	else
		{
		const u_char* bp = b->Bytes();
		a = (bp[0] << 24) | (bp[1] << 16) | (bp[2] << 8) | bp[3];
		}

	return new AddrVal(htonl(a));
	%}

## Creates a :bro:type:`port` from a given number and transport protocol.
##
## num: The port number.
##
## proto: THe transport protocol of the port.
##
## Returns: A :bro:type:`port` with number *num* and transport protocol
##          *proto*.
##
## .. bro:see:: to_addr to_count to_int
function to_port%(num: count, proto: transport_proto%): port
	%{
	return new PortVal(num, (TransportProto)proto->AsEnum());
	%}

## Converts a reverse pointer name to an address. For example,
## ``1.0.168.192.in-addr.arpa`` to ``192.168.0.1``.
##
## s: The string with the reverse pointer name.
##
## Returns: The IP address corresponding to *s*.
##
## .. bro:see:: addr_to_ptr_name parse_dotted_addr
function ptr_name_to_addr%(s: string%): addr
	%{
	int a[4];
	uint32 addr;

	if ( sscanf(s->CheckString(),
			"%d.%d.%d.%d.in-addr.arpa",
			a, a+1, a+2, a+3) != 4 )
		{
		builtin_error("bad PTR name", @ARG@[0]);
		addr = 0;
		}
	else
		addr = (a[3] << 24) | (a[2] << 16) | (a[1] << 8) | a[0];

	return new AddrVal(htonl(addr));
	%}

## Converts an IP address to a reverse pointer name. For example,
## ``192.168.0.1`` to ``1.0.168.192.in-addr.arpa``.
##
## a: The IP address to convert to a reverse pointer name.
##
## Returns: The reverse pointer representation of *a*.
##
## .. bro:see:: addr_to_count ptr_name_to_addr parse_dotted_addr
function addr_to_ptr_name%(a: addr%): string
	%{
	// ## Question:
	// uint32 addr = ntohl((*args)[0]->InternalUnsigned());
	uint32 addr;
#ifdef BROv6
	if ( is_v4_addr(a) )
		addr = a[3];
	else
		{
		builtin_error("conversion of non-IPv4 address to net", @ARG@[0]);
		addr = 0;
		}
#else
	addr = a;
#endif

	addr = ntohl(addr);
	uint32 a3 = (addr >> 24) & 0xff;
	uint32 a2 = (addr >> 16) & 0xff;
	uint32 a1 = (addr >> 8) & 0xff;
	uint32 a0 = addr & 0xff;

	char buf[256];
	sprintf(buf, "%u.%u.%u.%u.in-addr.arpa", a0, a1, a2, a3);

	return new StringVal(buf);
	%}

# Transforms n0.n1.n2.n3 -> addr.

## Converts a decimal dotted IP address in a :bro:type:`string` to an
## :bro:type:`addr` type.
##
## s: The IP address in the form ``n0.n1.n2.n3``.
##
## Returns: The IP address as type :bro:type:`addr`.
##
## .. bro:see:: addr_to_ptr_name parse_dotted_addr addr_to_count
function parse_dotted_addr%(s: string%): addr
	%{
	return new AddrVal(dotted_to_addr(s->CheckString()));
	%}

%%{
static Val* parse_port(const char* line)
	{
	RecordVal* r = new RecordVal(ftp_port);

	int bytes[6];
	if ( line && sscanf(line, "%d,%d,%d,%d,%d,%d",
			&bytes[0], &bytes[1], &bytes[2],
			&bytes[3], &bytes[4], &bytes[5]) == 6 )
		{
		int good = 1;

		for ( int i = 0; i < 6; ++i )
			if ( bytes[i] < 0 || bytes[i] > 255 )
				{
				good = 0;
				break;
				}

		uint32 addr = (bytes[0] << 24) | (bytes[1] << 16) |
				(bytes[2] << 8) | bytes[3];
		uint32 port = (bytes[4] << 8) | bytes[5];

		// Since port is unsigned, no need to check for < 0.
		if ( port > 65535 )
			{
			port = 0;
			good = 0;
			}

		r->Assign(0, new AddrVal(htonl(addr)));
		r->Assign(1, new PortVal(port, TRANSPORT_TCP));
		r->Assign(2, new Val(good, TYPE_BOOL));
		}
	else
		{
		r->Assign(0, new AddrVal(uint32(0)));
		r->Assign(1, new PortVal(0, TRANSPORT_TCP));
		r->Assign(2, new Val(0, TYPE_BOOL));
		}

	return r;
	}

static Val* parse_eftp(const char* line)
	{
	RecordVal* r = new RecordVal(ftp_port);

	int net_proto = 0;	// currently not used
	uint32 addr = 0;
	int port = 0;
	int good = 0;

	if ( line )
		{
		while ( isspace(*line) )	// skip whitespace
			++line;

		char delimiter = *line;
		good = 1;
		char* next_delim;

		++line;	// cut off delimiter
		net_proto = strtol(line, &next_delim, 10);	// currently ignored
		if ( *next_delim != delimiter )
			good = 0;

		line = next_delim + 1;
		if ( *line != delimiter )	// default of 0 is ok
			{
			addr = dotted_to_addr(line);
			if ( addr == 0 )
				good = 0;
			}

		// FIXME: check for garbage between IP and delimiter.
		line = strchr(line, delimiter);

		++line;	// now the port
		port = strtol(line, &next_delim, 10);
		if ( *next_delim != delimiter )
			good = 0;
		}

	r->Assign(0, new AddrVal(addr));
	r->Assign(1, new PortVal(port, TRANSPORT_TCP));
	r->Assign(2, new Val(good, TYPE_BOOL));

	return r;
	}
%%}

## Converts a string representation of the FTP PORT command to an ``ftp_port``.
##
## s: The string of the FTP PORT command, e.g., ``"10,0,0,1,4,31"``.
##
## Returns: The FTP PORT, e.g., ``[h=10.0.0.1, p=1055/tcp, valid=T]``
##
## .. bro:see:: parse_eftp_port parse_ftp_pasv parse_ftp_epsv fmt_ftp_port
function parse_ftp_port%(s: string%): ftp_port
	%{
	return parse_port(s->CheckString());
	%}

## Converts a string representation of the FTP EPRT command to an ``ftp_port``.
## (see `RFC 2428 <http://tools.ietf.org/html/rfc2428>`_).
## The format is ``EPRT<space><d><net-prt><d><net-addr><d><tcp-port><d>``,
## where ``<d>`` is a delimiter in the ASCII range 33-126 (usually ``|``).
##
## s: The string of the FTP PORT command, e.g., ``"10,0,0,1,4,31"``.
##
## Returns: The FTP PORT, e.g., ``[h=10.0.0.1, p=1055/tcp, valid=T]``
##
## .. bro:see:: parse_ftp_port parse_ftp_pasv parse_ftp_epsv fmt_ftp_port
function parse_eftp_port%(s: string%): ftp_port
	%{
	return parse_eftp(s->CheckString());
	%}

## Converts the result of the FTP PASV command to an ``ftp_port``.
##
## str: The string containing the result of the FTP PASV command.
##
## Returns: The FTP PORT, e.g., ``[h=10.0.0.1, p=1055/tcp, valid=T]``
##
## .. bro:see:: parse_ftp_port parse_eftp_port parse_ftp_epsv fmt_ftp_port
function parse_ftp_pasv%(str: string%): ftp_port
	%{
	const char* s = str->CheckString();
	const char* line = strchr(s, '(');
	if ( line )
		++line;	// move past '('
	else if ( (line = strstr(s, "PORT")) )
		line += 5;	// Skip over
	else if ( (line = strchr(s, ',')) )
		{ // Look for comma-separated list.
		while ( --line >= s && isdigit(*line) )
			;	// Back up over preceding digits.
		++line;	// now points to first digit, or beginning of s
		}

	return parse_port(line);
	%}

## Converts the result of the FTP EPSV command to an ``ftp_port``.
## See `RFC 2428 <http://tools.ietf.org/html/rfc2428>`_.
## The format is ``<text> (<d><d><d><tcp-port><d>)``, where ``<d>`` is a
## delimiter in the ASCII range 33-126 (usually ``|``).
##
## str: The string containing the result of the FTP PASV command.
##
## Returns: The FTP PORT, e.g., ``[h=10.0.0.1, p=1055/tcp, valid=T]``
##
## .. bro:see:: parse_ftp_port parse_eftp_port parse_ftp_pasv fmt_ftp_port
function parse_ftp_epsv%(str: string%): ftp_port
	%{
	const char* s = str->CheckString();
	const char* line = strchr(s, '(');
	if ( line )
		++line; // move past '('
	return parse_eftp(line);
	%}

## Formats an IP address and TCP port as an FTP PORT command. For example,
## ``10.0.0.1`` and ``1055/tcp`` yields ``"10,0,0,1,4,31"``.
##
## a: The IP address.
##
## p: The TCP port.
##
## Returns: The FTP PORT string.
##
## .. bro:see:: parse_ftp_port parse_eftp_port parse_ftp_pasv parse_ftp_epsv
function fmt_ftp_port%(a: addr, p: port%): string
	%{
#ifdef BROv6
	if ( ! is_v4_addr(a) )
		builtin_error("conversion of non-IPv4 address to net", @ARG@[0]);

	uint32 addr = to_v4_addr(a);
#else
	uint32 addr = a;
#endif
	addr = ntohl(addr);
	uint32 pn = p->Port();
	return new StringVal(fmt("%d,%d,%d,%d,%d,%d",
					addr >> 24, (addr >> 16) & 0xff,
					(addr >> 8) & 0xff, addr & 0xff,
					pn >> 8, pn & 0xff));
	%}

## Decode a NetBIOS name.  See http://support.microsoft.com/kb/194203.
##
## name: The encoded NetBIOS name, e.g., ``"FEEIEFCAEOEFFEECEJEPFDCAEOEBENEF:``.
##
## Returns: The decoded NetBIOS name, e.g., ``"THE NETBIOS NAME"``.
##
## .. bro:see:: decode_netbios_name_type
function decode_netbios_name%(name: string%): string
	%{
	char buf[16];
	char result[16];
	const u_char* s = name->Bytes();
	int i, j;

	for ( i = 0, j = 0; i < 16; ++i )
		{
		char c0 = (j < name->Len()) ? toupper(s[j++]) : 'A';
		char c1 = (j < name->Len()) ? toupper(s[j++]) : 'A';
		buf[i] = ((c0 - 'A') << 4) + (c1 - 'A');
		}

	for ( i = 0; i < 15; ++i )
		{
		if ( isalnum(buf[i]) || ispunct(buf[i]) ||
		     // \x01\x02 is seen in at least one case as the first two bytes.
		     // I think that any \x01 and \x02 should always be passed through.
		     buf[i] < 3 )
			result[i] = buf[i];
		else
			break;
		}

	return new StringVal(i, result);
	%}

## Converts a NetBIOS name type to its corresonding numeric value.
## See http://support.microsoft.com/kb/163409.
##
## name: The NetBIOS name type.
##
## Returns: The numeric value of *name*.
##
## .. bro:see:: decode_netbios_name
function decode_netbios_name_type%(name: string%): count
	%{
	const u_char* s = name->Bytes();
	char return_val = ((toupper(s[30]) - 'A') << 4) + (toupper(s[31]) - 'A');
	return new Val(return_val, TYPE_COUNT);
	%}

## Converts a string of bytes into its hexadecimal representation, e.g.,
## ``"04"`` to ``"3034"``.
##
## bytestring: The string of bytes.
##
## Returns: The hexadecimal reprsentation of *bytestring*.
##
## .. bro:see:: hexdump
function bytestring_to_hexstr%(bytestring: string%): string
	%{
	bro_uint_t len = bytestring->AsString()->Len();
	const u_char* bytes = bytestring->AsString()->Bytes();
	char hexstr[(2 * len) + 1];

	hexstr[0] = 0;
	for ( bro_uint_t i = 0; i < len; ++i )
		snprintf(hexstr + (2 * i), 3, "%.2hhx", bytes[i]);

	return new StringVal(hexstr);
	%}

## Decodes a Base64-encoded string.
##
## s: The Base64-encoded string.
##
## Returns: The decoded version of *s*.
##
## .. bro:see:: decode_base64_custom
function decode_base64%(s: string%): string
	%{
	BroString* t = decode_base64(s->AsString());
	if ( t )
		return new StringVal(t);
	else
		{
		reporter->Error("error in decoding string %s", s->CheckString());
		return new StringVal("");
		}
	%}

## Decodes a Base64-encoded string with a custom alphabet.
##
## s: The Base64-encoded string.
##
## a: The custom alphabet. The empty string indicates the default alphabet. The
##    lengh of *a* must bt 64. For example, a custom alphabet could be
##    ``"!#$%&/(),-.:;<>@[]^ `_{|}~abcdefghijklmnopqrstuvwxyz0123456789+?"``.
##
## Returns: The decoded version of *s*.
##
## .. bro:see:: decode_base64
function decode_base64_custom%(s: string, a: string%): string
	%{
	BroString* t = decode_base64(s->AsString(), a->AsString());
	if ( t )
		return new StringVal(t);
	else
		{
		reporter->Error("error in decoding string %s", s->CheckString());
		return new StringVal("");
		}
	%}

%%{
#include "DCE_RPC.h"

typedef struct {
	uint32 time_low;
	uint16 time_mid;
	uint16 time_hi_and_version;
	uint8 clock_seq_hi_and_reserved;
	uint8 clock_seq_low;
	uint8 node[6];
} bro_uuid_t;
%%}

## Converts a bytes representation of a UUID into its string form. For example,
## given a string of 16 bytes, it produces an output string in this format:
## ``550e8400-e29b-41d4-a716-446655440000``.
## See `<http://en.wikipedia.org/wiki/Universally_unique_identifier>`_.
##
## uuid: The 16 bytes of the UUID.
##
## Returns: The string representation of *uuid*.
function uuid_to_string%(uuid: string%): string
	%{
	if ( uuid->Len() != 16 )
		return new StringVal("<Invalid UUID>");

	bro_uuid_t* id = (bro_uuid_t*) uuid->Bytes();

	static char s[1024];
	char* sp = s;

	sp += snprintf(sp, s + sizeof(s) - sp,
		"%08x-%04x-%04x-%02x%02x-%02x%02x%02x%02x%02x%02x",
		id->time_low, id->time_mid, id->time_hi_and_version,
		id->clock_seq_hi_and_reserved, id->clock_seq_low,
		id->node[0],
		id->node[1],
		id->node[2],
		id->node[3],
		id->node[4],
		id->node[5]);

	return new StringVal(s);
	%}

## Merges and compiles two regular expressions at initialization time.
##
## p1: The first pattern.
##
## p2: The second pattern.
##
## Returns: The compiled pattern of the concatentation of *p1* and *p2*.
##
## .. bro:see:: convert_for_pattern string_to_pattern
##
## .. note::
##
##      This function must be called at Bro startup time, e.g., in the event
##      :bro:id:`bro_init`.
function merge_pattern%(p1: pattern, p2: pattern%): pattern
	%{
	if ( bro_start_network_time != 0.0 )
		{
		builtin_error("merge_pattern can only be called at init time");
		return 0;
		}

	RE_Matcher* re = new RE_Matcher();
	re->AddPat(p1->PatternText());
	re->AddPat(p2->PatternText());
	re->Compile();
	return new PatternVal(re);
	%}

%%{
char* to_pat_str(int sn, const char* ss)
	{
	const char special_re_char[] = "^$-:\"\\/|*+?.(){}[]";

	char* pat = new char[sn * 4 + 1];
	int pat_len = 0;

	for ( int i = 0; i < sn; ++i )
		{
		if ( ! strchr(special_re_char, ss[i]) )
			pat[pat_len++] = ss[i];
		else
			{
			pat[pat_len++] = '\\';
			pat[pat_len++] = ss[i];
			}
		}
	pat[pat_len] = '\0';
	return pat;
	}
%%}

## Escapes a string so that it becomes a valid :bro:type:`pattern` and can be
## used with the :bro:id:`string_to_pattern`. Any character from the set
## ``^$-:"\/|*+?.(){}[]`` is prefixed with a ``\``.
##
## s: The string to escape.
##
## Returns: An escaped version of *s* that has the structure of a valid
##          :bro:type:`pattern`.
##
## .. bro:see:: merge_pattern string_to_pattern
##
function convert_for_pattern%(s: string%): string
	%{
	char* t = to_pat_str(s->Len(), (const char*)(s->Bytes()));
	StringVal* ret = new StringVal(t);
	delete [] t;
	return ret;
	%}

## Converts a :bro:type:`string` into a :bro:type:`pattern`.
##
## s: The string to convert.
##
## convert: If true, *s* is first passed through the function
##          :bro:id:`convert_for_pattern` to escape special characters of
##          patterns.
##
## Returns: *s* as :bro:type:`pattern`.
##
## .. bro:see:: convert_for_pattern merge_pattern
##
## .. note::
##
##      This function must be called at Bro startup time, e.g., in the event
##      :bro:id:`bro_init`.
function string_to_pattern%(s: string, convert: bool%): pattern
	%{
	if ( bro_start_network_time != 0.0 )
		{
		builtin_error("string_to_pattern can only be called at init time");
		return 0;
		}

	const char* ss = (const char*) (s->Bytes());
	int sn = s->Len();
	char* pat;

	if ( convert )
		pat = to_pat_str(sn, ss);
	else
		{
		pat = new char[sn+1];
		memcpy(pat, ss, sn);
		pat[sn] = '\0';
		}

	RE_Matcher* re = new RE_Matcher(pat);
	delete [] pat;
	re->Compile();
	return new PatternVal(re);
	%}

## Formats a given time value according to a format string.
##
## fmt: The format string. See ``man strftime`` for the syntax.
##
## d: The time value.
##
## Returns: The time *d* formatted according to *fmt*.
function strftime%(fmt: string, d: time%) : string
	%{
	static char buffer[128];

	time_t t = time_t(d);

	if ( strftime(buffer, 128, fmt->CheckString(), localtime(&t)) == 0 )
		return new StringVal("<strftime error>");

	return new StringVal(buffer);
	%}

# ===========================================================================
#
#                           Network Type Processing
#
# ===========================================================================

## Masks an address down to the number of given upper bits. For example,
## ``mask_addr(1.2.3.4, 18)`` returns ``1.2.0.0``.
##
## a: The address to mask.
##
## top_bits_to_keep: The number of top bits to keep in *a*; must be greater
##                   than 0 and less than 33.
##
## Returns: The address *a* masked down to *top_bits_to_keep* bits.
##
## .. bro:see:: remask_addr
function mask_addr%(a: addr, top_bits_to_keep: count%): subnet
	%{
	return new SubNetVal(mask_addr(a, top_bits_to_keep), top_bits_to_keep);
	%}

## Takes some top bits (e.g., subnet address) from one address and the other
## bits (intra-subnet part) from a second address and merges them to get a new
## address. This is useful for anonymizing at subnet level while preserving
## serial scans.
##
## a1: The address to mask with *top_bits_from_a1*.
##
## a2: The address to take the remaining bits from.
##
## top_bits_from_a1: The number of top bits to keep in *a1*; must be greater
##                   than 0 and less than 33.
##
## Returns: The address *a* masked down to *top_bits_to_keep* bits.
##
## .. bro:see:: mask_addr
function remask_addr%(a1: addr, a2: addr, top_bits_from_a1: count%): addr
	%{
#ifdef BROv6
	if ( ! is_v4_addr(a1) || ! is_v4_addr(a2) )
		{
		builtin_error("cannot use remask_addr on IPv6 addresses");
		return new AddrVal(a1);
		}

	uint32 x1 = to_v4_addr(a1);
	uint32 x2 = to_v4_addr(a2);
#else
	uint32 x1 = a1;
	uint32 x2 = a2;
#endif
	return new AddrVal(
		mask_addr(x1, top_bits_from_a1) |
		(x2 ^ mask_addr(x2, top_bits_from_a1)) );
	%}

## Checks whether a given :bro:type:`port` has TCP as transport protocol.
##
## p: The :bro:type:`port` to check.
##
## Returns: True iff *p* is a TCP port.
##
## .. bro:see:: is_udp_port is_icmp_port
function is_tcp_port%(p: port%): bool
	%{
	return new Val(p->IsTCP(), TYPE_BOOL);
	%}

## Checks whether a given :bro:type:`port` has UDP as transport protocol.
##
## p: The :bro:type:`port` to check.
##
## Returns: True iff *p* is a UDP port.
##
## .. bro:see:: is_icmp_port is_tcp_port
function is_udp_port%(p: port%): bool
	%{
	return new Val(p->IsUDP(), TYPE_BOOL);
	%}

## Checks whether a given :bro:type:`port` has ICMP as transport protocol.
##
## p: The :bro:type:`port` to check.
##
## Returns: True iff *p* is a ICMP port.
##
## .. bro:see:: is_tcp_port is_udp_port
function is_icmp_port%(p: port%): bool
	%{
	return new Val(p->IsICMP(), TYPE_BOOL);
	%}

%%{
EnumVal* map_conn_type(TransportProto tp)
	{
	switch ( tp ) {
	case TRANSPORT_UNKNOWN:
		return new EnumVal(0, transport_proto);
		break;

	case TRANSPORT_TCP:
		return new EnumVal(1, transport_proto);
		break;

	case TRANSPORT_UDP:
		return new EnumVal(2, transport_proto);
		break;

	case TRANSPORT_ICMP:
		return new EnumVal(3, transport_proto);
		break;

	default:
		reporter->InternalError("bad connection type in map_conn_type()");
	}

	// Cannot be reached;
	assert(false);
	return 0; // Make compiler happy.
	}
%%}

## Extracts the transport protocol from a connection.
##
## cid: The connection identifier.
##
## Returns: The transport protocol of the connection identified by *id*.
##
## .. bro:see:: get_port_transport_proto
##              get_orig_seq get_resp_seq
function get_conn_transport_proto%(cid: conn_id%): transport_proto
	%{
	Connection* c = sessions->FindConnection(cid);
	if ( ! c )
		{
		builtin_error("unknown connection id in get_conn_transport_proto()", cid);
		return new EnumVal(0, transport_proto);
		}

	return map_conn_type(c->ConnTransport());
	%}

## Extracts the transport protocol from a :bro:type:`port`.
##
## p: The port.
##
## Returns: The transport protocol of the port *p*.
##
## .. bro:see:: get_conn_transport_proto
##              get_orig_seq get_resp_seq
function get_port_transport_proto%(p: port%): transport_proto
	%{
	return map_conn_type(p->PortType());
	%}

## Checks whether a connection is (still) active.
##
## c: The connection id to check.
##
## Returns: True if the connection identified by *c* exists.
##
## .. bro:see:: lookup_connection
function connection_exists%(c: conn_id%): bool
	%{
	if ( sessions->FindConnection(c) )
		return new Val(1, TYPE_BOOL);
	else
		return new Val(0, TYPE_BOOL);
	%}

## Returns the :bro:type:`connection` record for a given connection identifier.
##
## cid: The connection ID.
##
## Returns: The :bro:type:`connection` record for *cid*. If *cid* does not point
##          to an existing connection, the function generates a run-time error
##          and returns a dummy value.
##
## .. bro:see:: connection_exists
function lookup_connection%(cid: conn_id%): connection
	%{
	Connection* conn = sessions->FindConnection(cid);
	if ( conn )
		return conn->BuildConnVal();

	builtin_error("connection ID not a known connection", cid);

	// Return a dummy connection record.
	RecordVal* c = new RecordVal(connection_type);

	RecordVal* id_val = new RecordVal(conn_id);
	id_val->Assign(0, new AddrVal((unsigned int) 0));
	id_val->Assign(1, new PortVal(ntohs(0), TRANSPORT_UDP));
	id_val->Assign(2, new AddrVal((unsigned int) 0));
	id_val->Assign(3, new PortVal(ntohs(0), TRANSPORT_UDP));
	c->Assign(0, id_val);

	RecordVal* orig_endp = new RecordVal(endpoint);
	orig_endp->Assign(0, new Val(0, TYPE_COUNT));
	orig_endp->Assign(1, new Val(int(0), TYPE_COUNT));

	RecordVal* resp_endp = new RecordVal(endpoint);
	resp_endp->Assign(0, new Val(0, TYPE_COUNT));
	resp_endp->Assign(1, new Val(int(0), TYPE_COUNT));

	c->Assign(1, orig_endp);
	c->Assign(2, resp_endp);

	c->Assign(3, new Val(network_time, TYPE_TIME));
	c->Assign(4, new Val(0.0, TYPE_INTERVAL));
	c->Assign(5, new TableVal(string_set));	// service
	c->Assign(6, new StringVal(""));	// addl
	c->Assign(7, new Val(0, TYPE_COUNT));	// hot
	c->Assign(8, new StringVal(""));	// history

	return c;
	%}

%%{
#include "HTTP.h"

const char* conn_id_string(Val* c)
	{
	Val* id = (*(c->AsRecord()))[0];
	const val_list* vl = id->AsRecord();

	addr_type orig_h = (*vl)[0]->AsAddr();
	uint32 orig_p = (*vl)[1]->AsPortVal()->Port();
	addr_type resp_h = (*vl)[2]->AsAddr();
	uint32 resp_p = (*vl)[3]->AsPortVal()->Port();

	return fmt("%s/%u -> %s/%u\n", dotted_addr(orig_h), orig_p, dotted_addr(resp_h), resp_p);
	}
%%}

## Skips the data of the HTTP entity.
##
## c: The HTTP connection.
##
## is_orig: If true, the client data is skipped and the server data otherwise.
##
## .. bro:see:: skip_smtp_data
function skip_http_entity_data%(c: connection, is_orig: bool%): any
	%{
	AnalyzerID id = mgr.CurrentAnalyzer();
	if ( id )
		{
		Analyzer* ha = c->FindAnalyzer(id);

		if ( ha )
			{
			if ( ha->GetTag() == AnalyzerTag::HTTP )
				static_cast<HTTP_Analyzer*>(ha)->SkipEntityData(is_orig);
			else
				reporter->Error("non-HTTP analyzer associated with connection record");
			}
		else
			reporter->Error("could not find analyzer for skip_http_entity_data");

		}
	else
		reporter->Error("no analyzer associated with connection record");

	return 0;
	%}

## Unescapes all characters in a URI, i.e., decodes every ``%xx`` group.
##
## URI: The URI to unescape.
##
## Returns: The unescaped URI with all ``%xx`` groups decoded.
##
## .. note::
##
##      Unescaping reserved characters may cause loss of information. RFC 2396:
##      A URI is always in an "escaped" form, since escaping or unescaping a
##      completed URI might change its semantics.  Normally, the only time
##      escape encodings can safely be made is when the URI is being created
##      from its component parts.
function unescape_URI%(URI: string%): string
	%{
	const u_char* line = URI->Bytes();
	const u_char* const line_end = line + URI->Len();

	return new StringVal(unescape_URI(line, line_end, 0));
	%}

## Writes the current packet to a file.
##
## file_name: The name of the file to write the packet to.
##
## Returns: True on success.
##
## .. bro:see:: dump_packet get_current_packet send_current_packet
function dump_current_packet%(file_name: string%) : bool
	%{
	const struct pcap_pkthdr* hdr;
	const u_char* pkt;

	if ( ! current_pktsrc ||
	     ! current_pktsrc->GetCurrentPacket(&hdr, &pkt) )
		return new Val(0, TYPE_BOOL);

	if ( ! addl_pkt_dumper )
		addl_pkt_dumper = new PktDumper(0, true);

	addl_pkt_dumper->Open(file_name->CheckString());
	addl_pkt_dumper->Dump(hdr, pkt);

	return new Val(! addl_pkt_dumper->IsError(), TYPE_BOOL);
	%}

## Returns the currently processed PCAP packet.
##
## Returns: The currently processed packet, which is as a record
##          containing the timestamp, ``snaplen``, and packet data.
##
## .. bro:see:: dump_current_packet dump_packet send_current_packet
function get_current_packet%(%) : pcap_packet
	%{
	const struct pcap_pkthdr* hdr;
	const u_char* data;
	RecordVal* pkt = new RecordVal(pcap_packet);

	if ( ! current_pktsrc ||
	     ! current_pktsrc->GetCurrentPacket(&hdr, &data) )
		{
		pkt->Assign(0, new Val(0, TYPE_COUNT));
		pkt->Assign(1, new Val(0, TYPE_COUNT));
		pkt->Assign(2, new Val(0, TYPE_COUNT));
		pkt->Assign(3, new Val(0, TYPE_COUNT));
		pkt->Assign(4, new StringVal(""));
		return pkt;
		}

	pkt->Assign(0, new Val(uint32(hdr->ts.tv_sec), TYPE_COUNT));
	pkt->Assign(1, new Val(uint32(hdr->ts.tv_usec), TYPE_COUNT));
	pkt->Assign(2, new Val(hdr->caplen, TYPE_COUNT));
	pkt->Assign(3, new Val(hdr->len, TYPE_COUNT));
	pkt->Assign(4, new StringVal(hdr->caplen, (const char*) data));

	return pkt;
	%}

## Writes a given packet to a file.
##
## pkt: The PCAP packet.
##
## file_name: The name of the file to write *pkt* to.
##
## Returns: True on success
##
## .. bro:see:: get_current_packet dump_current_packet send_current_packet
function dump_packet%(pkt: pcap_packet, file_name: string%) : bool
	%{
	struct pcap_pkthdr hdr;
	const val_list* pkt_vl = pkt->AsRecord();

	hdr.ts.tv_sec = (*pkt_vl)[0]->AsCount();
	hdr.ts.tv_usec = (*pkt_vl)[1]->AsCount();
	hdr.caplen = (*pkt_vl)[2]->AsCount();
	hdr.len = (*pkt_vl)[3]->AsCount();

	if ( ! addl_pkt_dumper )
		addl_pkt_dumper = new PktDumper(0, true);

	addl_pkt_dumper->Open(file_name->CheckString());
	addl_pkt_dumper->Dump(&hdr, (*pkt_vl)[4]->AsString()->Bytes());

	return new Val(addl_pkt_dumper->IsError(), TYPE_BOOL);
	%}

%%{
#include "DNS_Mgr.h"
#include "Trigger.h"

class LookupHostCallback : public DNS_Mgr::LookupCallback {
public:
	LookupHostCallback(Trigger* arg_trigger, const CallExpr* arg_call,
				bool arg_lookup_name)
		{
		Ref(arg_trigger);
		trigger = arg_trigger;
		call = arg_call;
		lookup_name = arg_lookup_name;
		}

	~LookupHostCallback()
		{
		Unref(trigger);
		}

	// Overridden from DNS_Mgr:Lookup:Callback.
	virtual void Resolved(const char* name)
		{
		Val* result = new StringVal(name);
		trigger->Cache(call, result);
		Unref(result);
		trigger->Release();
		}

	virtual void Resolved(TableVal* addrs)
		{
		// No Ref() for addrs.
		trigger->Cache(call, addrs);
		trigger->Release();
		}

	virtual void Timeout()
		{
		if ( lookup_name )
			{
			Val* result = new StringVal("<\?\?\?>");
			trigger->Cache(call, result);
			Unref(result);
			}

		else
			{
			ListVal* lv = new ListVal(TYPE_ADDR);
			lv->Append(new AddrVal("0.0.0.0"));
			Val* result = lv->ConvertToSet();
			trigger->Cache(call, result);
			Unref(result);
			Unref(lv);
			}

		trigger->Release();
		}

private:
	Trigger* trigger;
	const CallExpr* call;
	bool lookup_name;
};
%%}

## Issues an asynchronous reverse DNS lookup and delays the function result.
## This function can therefore only be called inside a ``when`` condition,
## e.g., ``when ( local host = lookup_addr(10.0.0.1) ) { f(host); }``.
##
## host: The IP address to lookup.
##
## Returns: The DNS name of *host*.
##
## .. bro:see:: lookup_hostname
function lookup_addr%(host: addr%) : string
	%{
	// FIXME: It should be easy to adapt the function to synchronous
	// lookups if we're reading a trace.
	Trigger* trigger = frame->GetTrigger();

	if ( ! trigger)
		{
		builtin_error("lookup_addr() can only be called inside a when-condition");
		return new StringVal("<error>");
		}

	frame->SetDelayed();
	trigger->Hold();

#ifdef BROv6
	if ( ! is_v4_addr(host) )
		{
		// FIXME: This is a temporary work-around until we get this
		// fixed. We warn the user once, and always trigger a timeout.
		// Ticket #355 records the problem.
		static bool warned = false;
		if ( ! warned )
			{
			reporter->Warning("lookup_addr() only supports IPv4 addresses currently");
			warned = true;
			}

		trigger->Timeout();
		return 0;
		}

	dns_mgr->AsyncLookupAddr(to_v4_addr(host),
			new LookupHostCallback(trigger, frame->GetCall(), true));
#else
	dns_mgr->AsyncLookupAddr(host,
			new LookupHostCallback(trigger, frame->GetCall(), true));
#endif
	return 0;
	%}

## Issues an asynchronous DNS lookup and delays the function result.
## This function can therefore only be called inside a ``when`` condition,
## e.g., ``when ( local h = lookup_hostname("www.bro-ids.org") ) { f(h); }``.
##
## host: The hostname to lookup.
##
## Returns: A set of DNS A records associated with *host*.
##
## .. bro:see:: lookup_addr
function lookup_hostname%(host: string%) : addr_set
	%{
	// FIXME: Is should be easy to adapt the function to synchronous
	// lookups if we're reading a trace.
	Trigger* trigger = frame->GetTrigger();

	if ( ! trigger)
		{
		builtin_error("lookup_hostname() can only be called inside a when-condition");
		return new StringVal("<error>");
		}

	frame->SetDelayed();
	trigger->Hold();

	dns_mgr->AsyncLookupName(host->CheckString(),
			new LookupHostCallback(trigger, frame->GetCall(), false));
	return 0;
	%}

%%{
#ifdef USE_GEOIP
extern "C" {
#include <GeoIPCity.h>
}

static GeoIP* open_geoip_db(GeoIPDBTypes type)
	{
	GeoIP* geoip = 0;

	if ( GeoIP_db_avail(type) )
		geoip = GeoIP_open_type(type, GEOIP_MEMORY_CACHE);

	if ( ! geoip )
		reporter->Warning("Failed to open GeoIP database: %s",
		                  GeoIPDBFileName[type]);
	return geoip;
	}

#endif
%%}

## Performs a geo-lookup of an IP address.
## Requires Bro to be built with ``libgeoip``.
##
## a: The IP address to lookup.
##
## Returns: A record with country, region, city, latitude, and longitude.
##
## .. bro:see:: lookup_asn
function lookup_location%(a: addr%) : geo_location
	%{
	RecordVal* location = new RecordVal(geo_location);

#ifdef USE_GEOIP
	static bool geoip_initialized = false;
	static GeoIP* geoip = 0;
	static GeoIP* geoip_v6 = 0;
	static bool have_city_db = false;
	static bool have_cityv6_db = false;
	GeoIPRecord* gir = 0;
	const char* cc = 0;

	if ( ! geoip_initialized )
		{
		geoip_initialized = true;
		geoip = open_geoip_db(GEOIP_CITY_EDITION_REV0);

		if ( ! geoip )
			{
			geoip = open_geoip_db(GEOIP_COUNTRY_EDITION);
			if ( ! geoip )
				builtin_error("Can't initialize GeoIP City/Country database");
			else
				reporter->Warning("Fell back to GeoIP Country database");
			}
		else
			have_city_db = true;

#ifdef BROv6

#ifdef HAVE_GEOIP_CITY_EDITION_REV0_V6
		geoip_v6 = open_geoip_db(GEOIP_CITY_EDITION_REV0_V6);
		if ( geoip_v6 )
			have_cityv6_db = true;
#endif

#ifdef HAVE_GEOIP_COUNTRY_EDITION_V6
		if ( ! geoip_v6 )
			geoip_v6 = open_geoip_db(GEOIP_COUNTRY_EDITION_V6);
#endif
		if ( ! geoip_v6 )
			builtin_error("Can't initialize GeoIPv6 City/Country database");
#endif
		}

#ifdef BROv6

#ifdef HAVE_GEOIP_COUNTRY_EDITION_V6
	if ( geoip_v6 && ! is_v4_addr(a) )
		{
		geoipv6_t ga;
		memcpy(&ga, a, 16);
		if ( have_cityv6_db )
			gir = GeoIP_record_by_ipnum_v6(geoip_v6, ga);
		else
			cc = GeoIP_country_code_by_ipnum_v6(geoip_v6, ga);
		}
	else
#endif

	if ( geoip && is_v4_addr(a) )
		{
		uint32 addr = to_v4_addr(a);
		if ( have_city_db )
			gir = GeoIP_record_by_ipnum(geoip, ntohl(addr));
		else
			cc = GeoIP_country_code_by_ipnum(geoip, ntohl(addr));
		}

#else // not BROv6
	if ( geoip )
		{
		if ( have_city_db )
			gir = GeoIP_record_by_ipnum(geoip, ntohl(a));
		else
			cc = GeoIP_country_code_by_ipnum(geoip, ntohl(a));
		}
#endif

	if ( gir )
		{
		if ( gir->country_code )
			location->Assign(0, new StringVal(gir->country_code));

		if ( gir->region )
			location->Assign(1, new StringVal(gir->region));

		if ( gir->city )
			location->Assign(2, new StringVal(gir->city));

		if ( gir->latitude )
			location->Assign(3, new Val(gir->latitude,
							TYPE_DOUBLE));

		if ( gir->longitude )
			location->Assign(4, new Val(gir->longitude,
						TYPE_DOUBLE));

		GeoIPRecord_delete(gir);

		return location;
		}

	else if ( cc )
		{
		location->Assign(0, new StringVal(cc));
		return location;
		}

#else // not USE_GEOIP
	static int missing_geoip_reported = 0;

	if ( ! missing_geoip_reported )
		{
		builtin_error("Bro was not configured for GeoIP support");
		missing_geoip_reported = 1;
		}
#endif

	// We can get here even if we have GeoIP support if we weren't
	// able to initialize it or it didn't return any information for
	// the address.

	return location;
	%}

## Performs an AS lookup of an IP address.
##
## a: The IP address to lookup.
##
## Returns: The number of the AS that contains *a*.
##
## .. bro:see:: lookup_location
function lookup_asn%(a: addr%) : count
	%{
#ifdef USE_GEOIP
	static GeoIP* geoip_asn = 0;
	static bool geoip_asn_initialized = false;
	char* gir = 0;

	if ( ! geoip_asn_initialized )
		{
		geoip_asn_initialized = true;
		geoip_asn = open_geoip_db(GEOIP_ASNUM_EDITION);
		if ( ! geoip_asn )
			builtin_error("Can't initialize GeoIP ASNUM database");
		}

	if ( geoip_asn )
		{
#ifdef BROv6

// IPv6 support showed up in 1.4.5.
#ifdef HAVE_GEOIP_COUNTRY_EDITION_V6
		if ( ! is_v4_addr(a) )
			{
			geoipv6_t ga;
			memcpy(&ga, a, 16);
			gir = GeoIP_name_by_ipnum_v6(geoip_asn, ga);
			}
		else
#endif

		if ( is_v4_addr(a) )
			{
			uint32 addr = to_v4_addr(a);
			gir = GeoIP_name_by_ipnum(geoip_asn, ntohl(addr));
			}

#else // not BROv6
		gir = GeoIP_name_by_ipnum(geoip_asn, ntohl(a));
#endif
		}

	if ( gir )
		{
		// Move the pointer +2 so we don't return
		// the first two characters: "AS".
		return new Val(atoi(gir+2), TYPE_COUNT);
		}

#else // not USE_GEOIP
	static int missing_geoip_reported = 0;

	if ( ! missing_geoip_reported )
		{
		builtin_error("Bro was not configured for GeoIP ASN support");
		missing_geoip_reported = 1;
		}
#endif

	// We can get here even if we have GeoIP support, if we weren't
	// able to initialize it or it didn't return any information for
	// the address.
	return new Val(0, TYPE_COUNT);
	%}

%%{
#include <openssl/x509.h>
#include <openssl/asn1.h>
#include <openssl/x509_vfy.h>

// This is the indexed map of X509 certificate stores.
static map<Val*, X509_STORE*> x509_stores;

// ### NOTE: while d2i_X509 does not take a const u_char** pointer,
// here we assume d2i_X509 does not write to <data>, so it is safe to
// convert data to a non-const pointer.  Could some X509 guru verify
// this?

X509* d2i_X509_(X509** px, const u_char** in, int len)
	{
#ifdef OPENSSL_D2I_X509_USES_CONST_CHAR
	  return d2i_X509(px, in, len);
#else
	  return d2i_X509(px, (u_char**)in, len);
#endif
	}

%%}


## Verifies a certificate.
##
## der_cert: The X.509 certificate in DER format.
##
## cert_stack: Specifies a certificate chain to validate against, with index 0
##             typically being the root CA. Bro uses the Mozilla root CA list
##             by default.
##
## root_certs: A list of additional root certificates that extends
##             *cert_stack*.
##
## Returns: A status code of the verification which can be converted into an
##          ASCII string via :bro:id:`x509_err2str`.
##
## .. bro:see:: x509_err2str
function x509_verify%(der_cert: string, cert_stack: string_vec, root_certs: table_string_of_string%): count
	%{
	X509_STORE* ctx = 0;
	int i = 0;

	// If this certificate store was built previously, just reuse the old one.
	if ( x509_stores.count(root_certs) > 0 )
		ctx = x509_stores[root_certs];

	if ( ! ctx ) // lookup to see if we have this one built already!
		{
		ctx = X509_STORE_new();
		TableVal* root_certs2 = root_certs->AsTableVal();
		ListVal* idxs = root_certs2->ConvertToPureList();

		// Build the validation store
		for ( i = 0; i < idxs->Length(); ++i )
			{
			Val* key = idxs->Index(i);
			StringVal *sv = root_certs2->Lookup(key)->AsStringVal();
			const uint8* data = sv->Bytes();
			X509* x = d2i_X509_(NULL, &data, sv->Len());
			if ( ! x )
				{
				builtin_error(fmt("Root CA error: %s", ERR_error_string(ERR_peek_last_error(),NULL)));
				return new Val((uint64) ERR_get_error(), TYPE_COUNT);
				}
			X509_STORE_add_cert(ctx, x);
			}
		delete idxs;

		// Save the newly constructed certificate store into the cacheing map.
		x509_stores[root_certs] = ctx;
		}

	const uint8 *cert_data = der_cert->Bytes();
	X509* cert = d2i_X509_(NULL, &cert_data, der_cert->Len());
	if ( ! cert )
		{
		builtin_error(fmt("Certificate error: %s", ERR_error_string(ERR_peek_last_error(),NULL)));
		return new Val((uint64) ERR_get_error(), TYPE_COUNT);
		}

	STACK_OF(X509)* untrusted_certs = sk_X509_new_null();
	if ( ! untrusted_certs )
		{
		builtin_error(fmt("Untrusted certificate stack initialization error: %s", ERR_error_string(ERR_peek_last_error(),NULL)));
		return new Val((uint64) ERR_get_error(), TYPE_COUNT);
		}

	VectorVal *cert_stack_vec = cert_stack->AsVectorVal();
	for ( i = 0; i < (int) cert_stack_vec->Size(); ++i )
		{
		StringVal *sv = cert_stack_vec->Lookup(i)->AsStringVal();
		const uint8 *data = sv->Bytes();
		X509* x = d2i_X509_(NULL, &data, sv->Len());
		if ( ! x )
			{
			X509_free(cert);
			sk_X509_pop_free(untrusted_certs, X509_free);
			builtin_error(fmt("Untrusted certificate stack creation error: %s", ERR_error_string(ERR_peek_last_error(),NULL)));
			return new Val((uint64) ERR_get_error(), TYPE_COUNT);
			}
		sk_X509_push(untrusted_certs, x);
		}

	X509_STORE_CTX csc;
	X509_STORE_CTX_init(&csc, ctx, cert, untrusted_certs);
	X509_STORE_CTX_set_time(&csc, 0, (time_t) network_time);

	int result = X509_verify_cert(&csc);
	X509_STORE_CTX_cleanup(&csc);

	if ( untrusted_certs )
		sk_X509_pop_free(untrusted_certs, X509_free);
	X509_free(cert);

	return new Val((uint64) csc.error, TYPE_COUNT);
	%}

## Converts a certificate verification error code into an ASCII string.
##
## err_num: The error code.
##
## Returns: A string representation of *err_num*.
##
## .. bro:see:: x509_verify
function x509_err2str%(err_num: count%): string
	%{
	return new StringVal(X509_verify_cert_error_string(err_num));
	%}

## Converts UNIX file permissions given by a mode to an ASCII string.
##
## mode: The permisssions, e.g., 644 or 755.
##
## Returns: A string representation of *mode* in the format
##          ``rw[xsS]rw[xsS]rw[xtT]``.
function NFS3::mode2string%(mode: count%): string
	%{
	char str[12];
	char *p = str;

	/* usr */
	if (mode & S_IRUSR)
		*p++ = 'r';
	else
		*p++ = '-';

	if (mode & S_IWUSR)
		*p++ = 'w';
	else
		*p++ = '-';

	switch (mode & (S_IXUSR | S_ISUID)) {
	case 0:
		*p++ = '-';
		break;
	case S_IXUSR:
		*p++ = 'x';
		break;
	case S_ISUID:
		*p++ = 'S';
		break;
	case S_IXUSR | S_ISUID:
		*p++ = 's';
		break;
	}

	/* group */
	if (mode & S_IRGRP)
		*p++ = 'r';
	else
		*p++ = '-';
	if (mode & S_IWGRP)
		*p++ = 'w';
	else
		*p++ = '-';

	switch (mode & (S_IXGRP | S_ISGID)) {
	case 0:
		*p++ = '-';
		break;
	case S_IXGRP:
		*p++ = 'x';
		break;
	case S_ISGID:
		*p++ = 'S';
		break;
	case S_IXGRP | S_ISGID:
		*p++ = 's';
		break;
	}

	/* other */
	if (mode & S_IROTH)
		*p++ = 'r';
	else
		*p++ = '-';
	if (mode & S_IWOTH)
		*p++ = 'w';
	else
		*p++ = '-';

	switch (mode & (S_IXOTH | S_ISVTX)) {
	case 0:
		*p++ = '-';
		break;
	case S_IXOTH:
		*p++ = 'x';
		break;
	case S_ISVTX:
		*p++ = 'T';
		break;
	case S_IXOTH | S_ISVTX:
		*p++ = 't';
		break;
	}

	*p = '\0';

	return new StringVal(str);
	%}

# ===========================================================================
#
#                        Controlling Analyzer Behavior
#
# ===========================================================================

%%{
#include "DPM.h"
%%}

## Schedules an analyzer for a future connection from a given IP address and
## port. The function ignores the scheduling request if the connection did
## not occur within the specified time interval.
##
## orig: The IP address originating a connection in the future.
##
## resp: The IP address responding to a connection from *orig*.
##
## resp_p: The destination port at *resp*.
##
## analyzer: The analyzer ID.
##
## tout: The timeout interval after which to ignore the scheduling request.
##
## Returns: True (unconditionally).
##
## .. bro:see:: disable_analyzer analyzer_name
##
## .. todo:: The return value should be changed to any.
function expect_connection%(orig: addr, resp: addr, resp_p: port,
				analyzer: count, tout: interval%) : bool
	%{
	dpm->ExpectConnection(orig, resp, resp_p->Port(), resp_p->PortType(),
				(AnalyzerTag::Tag) analyzer, tout, 0);
	return new Val(1, TYPE_BOOL);
	%}

## Disables the analyzer which raised the current event (if the analyzer
## belongs to the given connection).
##
## cid: The connection identifier.
##
## aid: The analyzer ID.
##
## Returns: True if the connection identified by *cid* exists and has analyzer
##          *aid*.
##
## .. bro:see:: expect_connection analyzer_name
function disable_analyzer%(cid: conn_id, aid: count%) : bool
	%{
	Connection* c = sessions->FindConnection(cid);
	if ( ! c )
		{
		reporter->Error("cannot find connection");
		return new Val(0, TYPE_BOOL);
		}

	Analyzer* a = c->FindAnalyzer(aid);
	if ( ! a )
		{
		reporter->Error("connection does not have analyzer specified to disable");
		return new Val(0, TYPE_BOOL);
		}

	a->Remove();
	return new Val(1, TYPE_BOOL);
	%}

## Translate an analyzer type to an ASCII string.
##
## aid: The analyzer ID.
##
## Returns: The analyzer *aid* as string.
##
## .. bro:see:: expect_connection disable_analyzer current_analyzer
function analyzer_name%(aid: count%) : string
	%{
	return new StringVal(Analyzer::GetTagName((AnalyzerTag::Tag) aid));
	%}

## Informs Bro that it should skip any further processing of the contents of
## a given connection. In particular, Bro will refrain from reassembling the
## TCP byte stream and from generating events relating to any analyzers that
## have been processing the connection.
##
## cid: The connection ID.
##
## Returns: False if *id* does not point to an active connection and true
##          otherwise.
##
## .. note::
##
##     Bro will still generate connection-oriented events such as
##     :bro:id:`connection_finished`.
function skip_further_processing%(cid: conn_id%): bool
	%{
	Connection* c = sessions->FindConnection(cid);
	if ( ! c )
		return new Val(0, TYPE_BOOL);

	c->SetSkip(1);
	return new Val(1, TYPE_BOOL);
	%}

## Controls whether packet contents belonging to a connection should be
## recorded (when ``-w`` option is provided on the command line).
##
## cid: The connection identifier.
##
## do_record: True to enable packet contens and false to disable for the
##            connection identified by *cid*.
##
## Returns: False if *id* does not point to an active connection and true
##          otherwise.
##
## .. bro:see:: skip_further_processing
##
## .. note::
##
##     This is independent of whether Bro processes the packets of this
##     connection, which is controlled separately by
##     :bro:id:`skip_further_processing`.
##
## .. bro:see: get_contents_file set_contents_file
function set_record_packets%(cid: conn_id, do_record: bool%): bool
	%{
	Connection* c = sessions->FindConnection(cid);
	if ( ! c )
		return new Val(0, TYPE_BOOL);

	c->SetRecordPackets(do_record);
	return new Val(1, TYPE_BOOL);
	%}

## Associates a file handle with a connection for writing TCP byte stream
## contents.
##
## cid: The connection ID.
##
## direction: Controls what sides of the connection to record. The argument can
##            take one the four values:
##
##            - ``CONTENTS_NONE``: Stop recording the connection's content.
##            - ``CONTENTS_ORIG``: Record the data sent by the connection
##                                 originator (often the client).
##            - ``CONTENTS_RESP``: Record the data sent by the connection
##                                 responder (often the server).
##            - ``CONTENTS_BOTH``: Record the data sent in both directions.
##                                 Results in the two directions being
##                                 intermixed in the file, in the order the
##                                 data was seen by Bro.
##
## f: The file handle of the file to write the contents to.
##
## Returns: Returns false if *id* does not point to an active connection and
##          true otherwise.
##
## .. note::
##
##     The data recorded to the file reflects the byte stream, not the
##     contents of individual packets. Reordering and duplicates are
##     removed. If any data is missing, the recording stops at the
##     missing data; this can happen, e.g., due to an
##     :bro:id:`ack_above_hole` event.
##
## .. bro:see: get_contents_file set_record_packets
function set_contents_file%(cid: conn_id, direction: count, f: file%): bool
	%{
	Connection* c = sessions->FindConnection(cid);
	if ( ! c )
		return new Val(0, TYPE_BOOL);

	c->GetRootAnalyzer()->SetContentsFile(direction, f);
	return new Val(1, TYPE_BOOL);
	%}

## Returns the file handle of the contents file of a connection.
##
## cid: The connection ID.
##
## direction: Controls what sides of the connection to record. SEe
##            :bro:id:`set_contents_file` for possible values.
##
## Returns: The :bro:type:`file` handle for the contentents file of the
##          connection identified by *cid*. If the connection exists
##          but no contents file for *direction*, the function generates a
##          error and returns a file handle to ``stderr``.
##
## .. bro:see: set_contents_file set_record_packets
function get_contents_file%(cid: conn_id, direction: count%): file
	%{
	Connection* c = sessions->FindConnection(cid);
	BroFile* f = c ? c->GetRootAnalyzer()->GetContentsFile(direction) : 0;

	if ( f )
		{
		Ref(f);
		return new Val(f);
		}

	// Return some sort of error value.
	if ( ! c )
		builtin_error("unknown connection id in get_contents_file()", cid);
	else
		builtin_error("no contents file for given direction");

	return new Val(new BroFile(stderr, "-", "w"));
	%}

## Sets an individual inactivity timeout for a connection and thus
## overrides the global inactivity timeout.
##
## cid: The connection ID.
##
## t: The new inactivity timeout for the connection identified by *cid*.
##
## Returns: The previous timeout interval.
function set_inactivity_timeout%(cid: conn_id, t: interval%): interval
	%{
	Connection* c = sessions->FindConnection(cid);
	if ( ! c )
		return new Val(0, TYPE_INTERVAL);

	double old_timeout = c->InactivityTimeout();
	c->SetInactivityTimeout(t);

	return new Val(old_timeout, TYPE_INTERVAL);
	%}

## Returns the state of the given login (Telnet or Rlogin) connection.
##
## cid: The connection ID.
##
## Returns: False if the connection is not active or is not tagged as a
##          login analyzer. Otherwise the function returns the state, which can
##          be one of:
##
##              - ``LOGIN_STATE_AUTHENTICATE``: The connection is in its
##                initial authentication dialog.
##              - ``OGIN_STATE_LOGGED_IN``: The analyzer believes the user has
##                successfully authenticated.
##              - ``LOGIN_STATE_SKIP``: The analyzer has skipped any further
##                processing of the connection.
##              - ``LOGIN_STATE_CONFUSED``: The analyzer has concluded that it
##                does not correctly know the state of the connection, and/or
##                the username associated with it.
##
## .. bro:see: set_login_state
function get_login_state%(cid: conn_id%): count
	%{
	Connection* c = sessions->FindConnection(cid);
	if ( ! c )
		return new Val(0, TYPE_BOOL);

	Analyzer* la = c->FindAnalyzer(AnalyzerTag::Login);
	if ( ! la )
		return new Val(0, TYPE_BOOL);

	return new Val(int(static_cast<Login_Analyzer*>(la)->LoginState()),
			TYPE_COUNT);
	%}

## Sets the login state of a connection with a login analyzer.
##
## cid: The connection ID.
##
## new_state: The new state of the login analyzer. See
##            :bro:id:`get_login_state` for possible values.
##
## Returns: Returns false if *cid* is not an active connection
##          or does not tagged as login analyzer, and true otherwise.
##
## .. bro:see: get_login_state
function set_login_state%(cid: conn_id, new_state: count%): bool
	%{
	Connection* c = sessions->FindConnection(cid);
	if ( ! c )
		return new Val(0, TYPE_BOOL);

	Analyzer* la = c->FindAnalyzer(AnalyzerTag::Login);
	if ( ! la )
		return new Val(0, TYPE_BOOL);

	static_cast<Login_Analyzer*>(la)->SetLoginState(login_state(new_state));
	return new Val(1, TYPE_BOOL);
	%}

%%{
#include "TCP.h"
%%}

## Get the originator sequence number of a TCP connection. Sequence numbers
## are absolute (i.e., they reflect the values seen directly in packet headers;
## they are not relative to the beginning of the connection).
##
## cid: The connection ID.
##
## Returns: The highest sequence number sent by a connection's originator, or 0
##          if *cid* does not point to an active TCP connection.
##
## .. bro:see:: get_resp_seq
function get_orig_seq%(cid: conn_id%): count
	%{
	Connection* c = sessions->FindConnection(cid);
	if ( ! c )
		return new Val(0, TYPE_COUNT);

	if ( c->ConnTransport() != TRANSPORT_TCP )
		return new Val(0, TYPE_COUNT);

	Analyzer* tc = c->FindAnalyzer(AnalyzerTag::TCP);
	if ( tc )
		return new Val(static_cast<TCP_Analyzer*>(tc)->OrigSeq(),
				TYPE_COUNT);
	else
		{
		reporter->Error("connection does not have TCP analyzer");
		return new Val(0, TYPE_COUNT);
		}
	%}

## Get the responder sequence number of a TCP connection. Sequence numbers
## are absolute (i.e., they reflect the values seen directly in packet headers;
## they are not relative to the beginning of the connection).
##
## cid: The connection ID.
##
## Returns: The highest sequence number sent by a connection's responder, or 0
##          if *cid* does not point to an active TCP connection.
##
## .. bro:see:: get_orig_seq
function get_resp_seq%(cid: conn_id%): count
	%{
	Connection* c = sessions->FindConnection(cid);
	if ( ! c )
		return new Val(0, TYPE_COUNT);

	if ( c->ConnTransport() != TRANSPORT_TCP )
		return new Val(0, TYPE_COUNT);

	Analyzer* tc = c->FindAnalyzer(AnalyzerTag::TCP);
	if ( tc )
		return new Val(static_cast<TCP_Analyzer*>(tc)->RespSeq(),
				TYPE_COUNT);
	else
		{
		reporter->Error("connection does not have TCP analyzer");
		return new Val(0, TYPE_COUNT);
		}
	%}

%%{
#include "SMTP.h"
%%}

## Skips SMTP data until the next email in a connection.
##
## c: The SMTP connection.
##
## .. bro:see:: skip_http_entity_data
function skip_smtp_data%(c: connection%): any
	%{
	Analyzer* sa = c->FindAnalyzer(AnalyzerTag::SMTP);
	if ( sa )
		static_cast<SMTP_Analyzer*>(sa)->SkipData();
	return 0;
	%}

## Enables all event handlers in a given group. One can tag event handlers with
## the :bro:attr:`&group` attribute to logically group them together, e.g,
## ``event foo() &group="bar"``. This function enables all event handlers that
## belong to such a group.
##
## group: The group.
##
## .. bro:see:: disable_event_group
function enable_event_group%(group: string%) : any
	%{
	event_registry->EnableGroup(group->CheckString(), true);
	return 0;
	%}

## Disables all event handlers in a given group.
##
## group: The group.
##
## .. bro:see:: enable_event_group
function disable_event_group%(group: string%) : any
	%{
	event_registry->EnableGroup(group->CheckString(), false);
	return 0;
	%}

# ===========================================================================
#
#                            Files and Directories
#
# ===========================================================================

## Opens a file for writing. If a file with the same name already exists, this
## function overwrites it (as opposed to :bro:id:`open_for_append`).
##
## f: The path to the file.
##
##  Returns: A :bro:type:`file` handle for subsequent operations.
##
## .. bro:see;: active_file open_for_append close write_file
##              get_file_name set_buf flush_all mkdir enable_raw_output
function open%(f: string%): file
	%{
	const char* file = f->CheckString();

	if ( streq(file, "-") )
		return new Val(new BroFile(stdout, "-", "w"));
	else
		return new Val(new BroFile(file, "w"));
	%}

## Opens a file for writing or appending. If a file with the same name already
## exists, this function appends to it (as opposed to :bro:id:`open`).
##
## f: The path to the file.
##
##  Returns: A :bro:type:`file` handle for subsequent operations.
##
## .. bro:see;: active_file open close write_file
##              get_file_name set_buf flush_all mkdir enable_raw_output
function open_for_append%(f: string%): file
	%{
	return new Val(new BroFile(f->CheckString(), "a"));
	%}

## Closes an open file and flushes any buffered content.
## exists, this function appends to it (as opposed to :bro:id:`open`).
##
## f: A :bro:type:`file` handle to an open file.
##
##  Returns: True on success.
##
## .. bro:see;: active_file open open_for_append write_file
##              get_file_name set_buf flush_all mkdir enable_raw_output
function close%(f: file%): bool
	%{
	return new Val(f->Close(), TYPE_BOOL);
	%}

## Writes data to an open file.
##
## f: A :bro:type:`file` handle to an open file.
##
## data: The data to write to *f*.
##
##  Returns: True on success.
##
## .. bro:see;: active_file open open_for_append close
##              get_file_name set_buf flush_all mkdir enable_raw_output
function write_file%(f: file, data: string%): bool
	%{
	if ( ! f )
		return new Val(0, TYPE_BOOL);

	return new Val(f->Write((const char*) data->Bytes(), data->Len()),
			TYPE_BOOL);
	%}

## Alters the buffering behavior of a file.
##
## f: A :bro:type:`file` handle to an open file.
##
## buffered: When true, *f* is fully buffered, i.e., bytes are saved in a
##           buffered until the block size has been reached. When
##           false, *f* is line buffered, i.e., bytes are saved up until a
##           newline occurs.
##
## .. bro:see;: active_file open open_for_append close
##              get_file_name write_file flush_all mkdir enable_raw_output
function set_buf%(f: file, buffered: bool%): any
	%{
	f->SetBuf(buffered);
	return new Val(0, TYPE_VOID);
	%}

## Flushes all open files to disk.
##
##  Returns: True on success.
##
## .. bro:see;: active_file open open_for_append close
##              get_file_name write_file set_buf mkdir enable_raw_output
function flush_all%(%): bool
	%{
	return new Val(fflush(0) == 0, TYPE_BOOL);
	%}

## Creates a new directory.
##
## f: The directory name.
##
##  Returns: Returns true if the operation succeeds and false if the
##           creation fails or if *f* exists already.
##
## .. bro:see;: active_file open_for_append close write_file
##              get_file_name set_buf flush_all enable_raw_output
function mkdir%(f: string%): bool
	%{
	const char* filename = f->CheckString();
	if ( mkdir(filename, 0777) < 0 && errno != EEXIST )
		{
		builtin_error("cannot create directory", @ARG@[0]);
		return new Val(0, TYPE_BOOL);
		}
	else
		return new Val(1, TYPE_BOOL);
	%}

## Checks whether a given file is open.
##
## f: The file to check.
##
## Returns: True if *f* is an open :bro:type:`file`.
##
## .. todo:: Rename to ``is_open``.
function active_file%(f: file%): bool
	%{
	return new Val(f->IsOpen(), TYPE_BOOL);
	%}

## Gets the filename associated with a file handle.
##
## f: The file handle to inquire the name for.
##
## Returns: The filename associated with *f*.
##
## .. bro:see:: open
function get_file_name%(f: file%): string
	%{
	if ( ! f )
		return new StringVal("");

	return new StringVal(f->Name());
	%}

## Rotates a file.
##
## f: An open file handle.
##
## Returns: Rotations statistics which include the original file name, the name
##          after the rotation, and the time when *f* was opened/closed.
##
## .. bro:see:: rotate_file_by_name calc_next_rotate
function rotate_file%(f: file%): rotate_info
	%{
	RecordVal* info = f->Rotate();
	if ( info )
		return info;

	// Record indicating error.
	info = new RecordVal(rotate_info);
	info->Assign(0, new StringVal(""));
	info->Assign(1, new StringVal(""));
	info->Assign(2, new Val(0, TYPE_TIME));
	info->Assign(3, new Val(0, TYPE_TIME));

	return info;
	%}

## Rotates a file identified by its name.
##
## f: The name of the file to rotate
##
## Returns: Rotations statistics which include the original file name, the name
##          after the rotation, and the time when *f* was opened/closed.
##
## .. bro:see:: rotate_file calc_next_rotate
function rotate_file_by_name%(f: string%): rotate_info
	%{
	RecordVal* info = new RecordVal(rotate_info);

	bool is_pkt_dumper = false;
	bool is_addl_pkt_dumper = false;

	// Special case: one of current dump files.
	if ( pkt_dumper && streq(pkt_dumper->FileName(), f->CheckString()) )
		{
		is_pkt_dumper = true;
		pkt_dumper->Close();
		}

	if ( addl_pkt_dumper &&
	     streq(addl_pkt_dumper->FileName(), f->CheckString()) )
		{
		is_addl_pkt_dumper = true;
		addl_pkt_dumper->Close();
		}

	FILE* file = rotate_file(f->CheckString(), info);
	if ( ! file )
		{
		// Record indicating error.
		info->Assign(0, new StringVal(""));
		info->Assign(1, new StringVal(""));
		info->Assign(2, new Val(0, TYPE_TIME));
		info->Assign(3, new Val(0, TYPE_TIME));
		return info;
		}

	fclose(file);

	if ( is_pkt_dumper )
		{
		info->Assign(2, new Val(pkt_dumper->OpenTime(), TYPE_TIME));
		pkt_dumper->Open();
		}

	if ( is_addl_pkt_dumper )
		info->Assign(2, new Val(addl_pkt_dumper->OpenTime(), TYPE_TIME));

	return info;
	%}

## Calculates the duration until the next time a file is to be rotated, based
## on a given rotate interval.
##
## i: The rotate interval to base the calculation on.
##
## Returns: The duration until the next file rotation time.
##
## .. bro:see:: rotate_file rotate_file_by_name
function calc_next_rotate%(i: interval%) : interval
	%{
	const char* base_time = log_rotate_base_time ?
		log_rotate_base_time->AsString()->CheckString() : 0;
	return new Val(calc_next_rotate(i, base_time), TYPE_INTERVAL);
	%}

## Returns the size of a given file.
##
## f: The name of the file whose size to lookup.
##
## Returns: The size of *f* in bytes.
function file_size%(f: string%) : double
	%{
	struct stat s;

	if ( stat(f->CheckString(), &s) < 0 )
		return new Val(-1.0, TYPE_DOUBLE);

	return new Val(double(s.st_size), TYPE_DOUBLE);
	%}

## Disables sending :bro:id:`print_hook` events to remote peers for a given
## file. This function is equivalent to :bro:attr:`&disable_print_hook`. In a
## distributed setup, communicating Bro instances generate the event
## :bro:id:`print_hook` for each print statement and send it to the remote
## side. When disabled for a particular file, these events will not be
## propagated to other peers.
##
## f: The file to disable :bro:id:`print_hook` events for.
##
## .. bro:see:: enable_raw_output
function disable_print_hook%(f: file%): any
	%{
	f->DisablePrintHook();
	return 0;
	%}

## Prevents escaping of non-ASCII character when writing to a file.
## This function is equivalent to :bro:attr:`&disable_print_hook`.
##
## f: The file to disable raw output for.
##
## .. bro:see:: disable_print_hook
function enable_raw_output%(f: file%): any
	%{
	f->EnableRawOutput();
	return 0;
	%}

# ===========================================================================
#
#                              Packet Filtering
#
# ===========================================================================

## Precompiles a PCAP filter and binds it to a given identifier.
##
## id: The PCAP identifier to reference the filter *s* later on.
##
## s: The PCAP filter. See ``man tcpdump`` for valid expressions.
##
## Returns: True if *s* is valid and precompiles successfully.
##
## .. bro:see:: install_pcap_filter
##          install_src_addr_filter
##          install_src_net_filter
##          uninstall_src_addr_filter
##          uninstall_src_net_filter
##          install_dst_addr_filter
##          install_dst_net_filter
##          uninstall_dst_addr_filter
##          uninstall_dst_net_filter
##          pcap_error
function precompile_pcap_filter%(id: PcapFilterID, s: string%): bool
	%{
	bool success = true;

	loop_over_list(pkt_srcs, i)
		{
		pkt_srcs[i]->ClearErrorMsg();

		if ( ! pkt_srcs[i]->PrecompileFilter(id->ForceAsInt(),
							s->CheckString()) )
			{
			reporter->Error("precompile_pcap_filter: %s",
				pkt_srcs[i]->ErrorMsg());
			success = false;
			}
		}

	return new Val(success, TYPE_BOOL);
	%}

## Installs a PCAP filter that has been precompiled with
## :bro:id:`precompile_pcap_filter`.
##
## id: The PCAP filter id of a precompiled filter.
##
## Returns: True if the filter associated with *id* has been installed
##          successfully.
##
## .. bro:see:: precompile_pcap_filter
##              install_src_addr_filter
##              install_src_net_filter
##              uninstall_src_addr_filter
##              uninstall_src_net_filter
##              install_dst_addr_filter
##              install_dst_net_filter
##              uninstall_dst_addr_filter
##              uninstall_dst_net_filter
##              pcap_error
function install_pcap_filter%(id: PcapFilterID%): bool
	%{
	bool success = true;

	loop_over_list(pkt_srcs, i)
		{
		pkt_srcs[i]->ClearErrorMsg();

		if ( ! pkt_srcs[i]->SetFilter(id->ForceAsInt()) )
			success = false;
		}

	return new Val(success, TYPE_BOOL);
	%}

## Returns a string representation of the last PCAP error.
##
## Returns: A descriptive error message of the PCAP function that failed.
##
## .. bro:see:: precompile_pcap_filter
##              install_pcap_filter
##              install_src_addr_filter
##              install_src_net_filter
##              uninstall_src_addr_filter
##              uninstall_src_net_filter
##              install_dst_addr_filter
##              install_dst_net_filter
##              uninstall_dst_addr_filter
##              uninstall_dst_net_filter
function pcap_error%(%): string
	%{
	loop_over_list(pkt_srcs, i)
		{
		const char* err = pkt_srcs[i]->ErrorMsg();
		if ( *err )
			return new StringVal(err);
		}

	return new StringVal("no error");
	%}

## Installs a filter to drop packets from a given IP source address with
## a certain probability if none of a given set of TCP flags are set.
##
## ip: The IP address to drop.
##
## tcp_flags: If none of these TCP flags are set, drop packets from *ip* with
##            probability *prob*.
##
## prob: The probability [0.0, 1.0] used to drop packets from *ip*.
##
## Returns: True (unconditionally).
##
## .. bro:see:: precompile_pcap_filter
##              install_pcap_filter
##              install_src_net_filter
##              uninstall_src_addr_filter
##              uninstall_src_net_filter
##              install_dst_addr_filter
##              install_dst_net_filter
##              uninstall_dst_addr_filter
##              uninstall_dst_net_filter
##              pcap_error
##
## .. todo:: The return value should be changed to any.
function install_src_addr_filter%(ip: addr, tcp_flags: count, prob: double%) : bool
	%{
	sessions->GetPacketFilter()->AddSrc(ip, tcp_flags, prob);
	return new Val(1, TYPE_BOOL);
	%}

## Installs a filter to drop packets originating from a given subnet with
## a certain probability if none of a given set of TCP flags are set.
##
## snet: The subnet to drop packets from.
##
## tcp_flags: If none of these TCP flags are set, drop packets from *snet* with
##            probability *prob*.
##
## prob: The probability [0.0, 1.0] used to drop packets from *snet*.
##
## Returns: True (unconditionally).
##
## .. bro:see:: precompile_pcap_filter
##              install_pcap_filter
##              install_src_addr_filter
##              uninstall_src_addr_filter
##              uninstall_src_net_filter
##              install_dst_addr_filter
##              install_dst_net_filter
##              uninstall_dst_addr_filter
##              uninstall_dst_net_filter
##              pcap_error
##
## .. todo:: The return value should be changed to any.
function install_src_net_filter%(snet: subnet, tcp_flags: count, prob: double%) : bool
	%{
	sessions->GetPacketFilter()->AddSrc(snet, tcp_flags, prob);
	return new Val(1, TYPE_BOOL);
	%}

## Removes a source address filter.
##
## ip: The IP address for which a source filter was previously installed.
##
## Returns: True on success.
##
## .. bro:see:: precompile_pcap_filter
##              install_pcap_filter
##              install_src_addr_filter
##              install_src_net_filter
##              uninstall_src_net_filter
##              install_dst_addr_filter
##              install_dst_net_filter
##              uninstall_dst_addr_filter
##              uninstall_dst_net_filter
##              pcap_error
function uninstall_src_addr_filter%(ip: addr%) : bool
	%{
	return new Val(sessions->GetPacketFilter()->RemoveSrc(ip), TYPE_BOOL);
	%}

## Removes a source subnet filter.
##
## snet: The subnet for which a source filter was previously installed.
##
## Returns: True on success.
##
## .. bro:see:: precompile_pcap_filter
##              install_pcap_filter
##              install_src_addr_filter
##              install_src_net_filter
##              uninstall_src_addr_filter
##              install_dst_addr_filter
##              install_dst_net_filter
##              uninstall_dst_addr_filter
##              uninstall_dst_net_filter
##              pcap_error
function uninstall_src_net_filter%(snet: subnet%) : bool
	%{
	return new Val(sessions->GetPacketFilter()->RemoveSrc(snet), TYPE_BOOL);
	%}

## Installs a filter to drop packets destined to a given IP address with
## a certain probability if none of a given set of TCP flags are set.
##
## ip: Drop packets to this IP address.
##
## tcp_flags: If none of these TCP flags are set, drop packets to *ip* with
##            probability *prob*.
##
## prob: The probability [0.0, 1.0] used to drop packets to *ip*.
##
## Returns: True (unconditionally).
##
## .. bro:see:: precompile_pcap_filter
##              install_pcap_filter
##              install_src_addr_filter
##              install_src_net_filter
##              uninstall_src_addr_filter
##              uninstall_src_net_filter
##              install_dst_net_filter
##              uninstall_dst_addr_filter
##              uninstall_dst_net_filter
##              pcap_error
##
## .. todo:: The return value should be changed to any.
function install_dst_addr_filter%(ip: addr, tcp_flags: count, prob: double%) : bool
	%{
	sessions->GetPacketFilter()->AddDst(ip, tcp_flags, prob);
	return new Val(1, TYPE_BOOL);
	%}

## Installs a filter to drop packets destined to a given subnet with
## a certain probability if none of a given set of TCP flags are set.
##
## snet: Drop packets to this subnet.
##
## tcp_flags: If none of these TCP flags are set, drop packets to *snet* with
##            probability *prob*.
##
## prob: The probability [0.0, 1.0] used to drop packets to *snet*.
##
## Returns: True (unconditionally).
##
## .. bro:see:: precompile_pcap_filter
##              install_pcap_filter
##              install_src_addr_filter
##              install_src_net_filter
##              uninstall_src_addr_filter
##              uninstall_src_net_filter
##              install_dst_addr_filter
##              uninstall_dst_addr_filter
##              uninstall_dst_net_filter
##              pcap_error
##
## .. todo:: The return value should be changed to any.
function install_dst_net_filter%(snet: subnet, tcp_flags: count, prob: double%) : bool
	%{
	sessions->GetPacketFilter()->AddDst(snet, tcp_flags, prob);
	return new Val(1, TYPE_BOOL);
	%}

## Removes a destination address filter.
##
## ip: The IP address for which a destination filter was previously installed.
##
## Returns: True on success.
##
## .. bro:see:: precompile_pcap_filter
##              install_pcap_filter
##              install_src_addr_filter
##              install_src_net_filter
##              uninstall_src_addr_filter
##              uninstall_src_net_filter
##              install_dst_addr_filter
##              install_dst_net_filter
##              uninstall_dst_net_filter
##              pcap_error
function uninstall_dst_addr_filter%(ip: addr%) : bool
	%{
	return new Val(sessions->GetPacketFilter()->RemoveDst(ip), TYPE_BOOL);
	%}

## Removes a destination subnet filter.
##
## snet: The subnet for which a destination filter was previously installed.
##
## Returns: True on success.
##
## .. bro:see:: precompile_pcap_filter
##              install_pcap_filter
##              install_src_addr_filter
##              install_src_net_filter
##              uninstall_src_addr_filter
##              uninstall_src_net_filter
##              install_dst_addr_filter
##              install_dst_net_filter
##              uninstall_dst_addr_filter
##              pcap_error
function uninstall_dst_net_filter%(snet: subnet%) : bool
	%{
	return new Val(sessions->GetPacketFilter()->RemoveDst(snet), TYPE_BOOL);
	%}

# ===========================================================================
#
#                                Communication
#
# ===========================================================================

## Enables the communication system. By default, the communication is off until
## explicitly enabled, and all other calls to communication-related functions
## will be ignored until done so.
function enable_communication%(%): any
	%{
	if ( bro_start_network_time != 0.0 )
		{
		builtin_error("communication must be enabled in bro_init");
		return 0;
		}

	if ( using_communication )
		// Ignore duplicate calls.
		return 0;

	using_communication = 1;
	remote_serializer->Init();
	return 0;
	%}

## Flushes in-memory state tagged with the :bro:attr:`&persistent` attribute
## to disk. The function writes the state to the file ``.state/state.bst`` in
## the directory where Bro was started.
##
## Returns: True on success.
##
## .. bro:see:: rescan_state
function checkpoint_state%(%) : bool
	%{
	return new Val(persistence_serializer->WriteState(true), TYPE_BOOL);
	%}

## Reads persistent state from the \texttt{.state} directory and populates the
## in-memory data structures accordingly. This function is the dual to
## :bro:id:`checkpoint_state`.
##
## Returns: True on success.
##
## .. bro:see:: checkpoint_state
function rescan_state%(%) : bool
	%{
	return new Val(persistence_serializer->ReadAll(false, true), TYPE_BOOL);
	%}

## Writes the binary event stream generated by the core to a given file.
## Use the ``-x <filename>`` command line switch to replay saved events.
##
## filename: The name of the file which stores the events.
##
## Returns: True if opening the target file succeeds.
##
## .. bro:see:: capture_state_updates
function capture_events%(filename: string%) : bool
	%{
	if ( ! event_serializer )
		event_serializer = new FileSerializer();
	else
		event_serializer->Close();

	return new Val(event_serializer->Open(
		(const char*) filename->CheckString()), TYPE_BOOL);
	%}

## Writes state updates generated by :bro:attr:`&synchronized` variables to a
## file.
##
## filename: The name of the file which stores the state updates.
##
## Returns: True if opening the target file succeeds.
##
## .. bro:see:: capture_events
function capture_state_updates%(filename: string%) : bool
	%{
	if ( ! state_serializer )
		state_serializer = new FileSerializer();
	else
		state_serializer->Close();

	return new Val(state_serializer->Open(
		(const char*) filename->CheckString()), TYPE_BOOL);
	%}

## Establishes a connection to a remote Bro or Broccoli instance.
##
## ip: The IP address of the remote peer.
##
## port: The port of the remote peer.
##
## our_class: If an non-empty string, the remote (listening) peer checks it
##            against its class name in its peer table and terminates the
##            connection if they don't match.
##
## retry: If the connection fails, try to reconnect with the peer after this
##        time interval.
##
## ssl: If true,  uses SSL to encrypt the session.
##
## Returns: A locally unique ID of the new peer.
##
## .. bro:see:: disconnect
##              listen
##              request_remote_events
##              request_remote_sync
##              request_remote_logs
##              request_remote_events
##              set_accept_state
##              set_compression_level
##              send_state
##              send_id
function connect%(ip: addr, p: port, our_class: string, retry: interval, ssl: bool%) : count
	%{
	return new Val(uint32(remote_serializer->Connect(ip, p->Port(),
				our_class->CheckString(), retry, ssl)),
			TYPE_COUNT);
	%}

## Terminate the connection with a peer.
##
## p: The peer ID return from :bro:id:`connect`.
##
## Returns: True on success.
##
## .. bro:see:: connect listen
function disconnect%(p: event_peer%) : bool
    %{
	RemoteSerializer::PeerID id = p->AsRecordVal()->Lookup(0)->AsCount();
	return new Val(remote_serializer->CloseConnection(id), TYPE_BOOL);
	%}

## Subscribes to all events from a remote peer whose names match a given
## pattern.
##
## p: The peer ID return from :bro:id:`connect`.
##
## handlers: The pattern describing the events to request from peer *p*.
##
## Returns: True on success.
##
## .. bro:see:: request_remote_sync
##              request_remote_logs
##              set_accept_state
function request_remote_events%(p: event_peer, handlers: pattern%) : bool
	%{
	RemoteSerializer::PeerID id = p->AsRecordVal()->Lookup(0)->AsCount();
	return new Val(remote_serializer->RequestEvents(id, handlers),
			TYPE_BOOL);
	%}

## Requests synchronization of IDs with a remote peer.
##
## p: The peer ID return from :bro:id:`connect`.
##
## auth: If true, the local instance considers its current state authoritative
##       and sends it to *p* right after the handshake.
##
## Returns: True on success.
##
## .. bro:see:: request_remote_events
##              request_remote_logs
##              set_accept_state
function request_remote_sync%(p: event_peer, auth: bool%) : bool
	%{
	RemoteSerializer::PeerID id = p->AsRecordVal()->Lookup(0)->AsCount();
	return new Val(remote_serializer->RequestSync(id, auth), TYPE_BOOL);
	%}

## Requests logs from a remote peer.
##
## p: The peer ID return from :bro:id:`connect`.
##
## Returns: True on success.
##
## .. bro:see:: request_remote_events
##              request_remote_sync
function request_remote_logs%(p: event_peer%) : bool
	%{
	RemoteSerializer::PeerID id = p->AsRecordVal()->Lookup(0)->AsCount();
	return new Val(remote_serializer->RequestLogs(id), TYPE_BOOL);
	%}

## Sets a boolean flag whether Bro accepts state from a remote peer.
##
## p: The peer ID return from :bro:id:`connect`.
##
## Returns: True on success.
##
## .. bro:see:: request_remote_events
##              request_remote_sync
##              set_compression_level
function set_accept_state%(p: event_peer, accept: bool%) : bool
	%{
	RemoteSerializer::PeerID id = p->AsRecordVal()->Lookup(0)->AsCount();
	return new Val(remote_serializer->SetAcceptState(id, accept),
			TYPE_BOOL);
	%}

## Sets the compression level of the session with a remote peer.
##
## p: The peer ID return from :bro:id:`connect`.
##
## level: Allowed values are in the range *[0, 9]*, where 0 is the default and
##        means no compression.
##
## Returns: True on success.
##
## .. bro:see:: set_accept_state
function set_compression_level%(p: event_peer, level: count%) : bool
	%{
	RemoteSerializer::PeerID id = p->AsRecordVal()->Lookup(0)->AsCount();
	return new Val(remote_serializer->SetCompressionLevel(id, level),
			TYPE_BOOL);
	%}

## Listens on address a given IP address and port for remote connections.
##
## ip: The IP address to bind to.
##
## p: The TCP port to listen to.
##
## ssl: If true, Bro uses SSL to encrypt the session.
##
## Returns: True on success.
##
## .. bro:see:: connect disconnect
function listen%(ip: addr, p: port, ssl: bool %) : bool
	%{
	return new Val(remote_serializer->Listen(ip, p->Port(), ssl), TYPE_BOOL);
	%}

## Checks whether the last raised event came from a remote peer.
##
## Returns: True if the last raised event came from a remote peer.
function is_remote_event%(%) : bool
	%{
	return new Val(mgr.CurrentSource() != SOURCE_LOCAL, TYPE_BOOL);
	%}

## Sends all persistent state to a remote peer.
##
## p: The peer ID return from :bro:id:`connect`.
##
## Returns: True on success.
##
## .. bro:see:: send_id send_ping send_current_packet send_capture_filter
function send_state%(p: event_peer%) : bool
	%{
	RemoteSerializer::PeerID id = p->AsRecordVal()->Lookup(0)->AsCount();
	return new Val(persistence_serializer->SendState(id, true), TYPE_BOOL);
	%}

## Sends a global identifier to a remote peer, which them might install it
## locally.
##
## p: The peer ID return from :bro:id:`connect`.
##
## id: The identifier to send.
##
## Returns: True on success.
##
## .. bro:see:: send_state send_ping send_current_packet send_capture_filter
function send_id%(p: event_peer, id: string%) : bool
	%{
	RemoteSerializer::PeerID pid = p->AsRecordVal()->Lookup(0)->AsCount();

	ID* i = global_scope()->Lookup(id->CheckString());
	if ( ! i )
		{
		reporter->Error("send_id: no global id %s", id->CheckString());
		return new Val(0, TYPE_BOOL);
		}

	SerialInfo info(remote_serializer);
	return new Val(remote_serializer->SendID(&info, pid, *i), TYPE_BOOL);
	%}

## Gracefully finishes communication by first making sure that all remaining
## data from parent and child has been sent out.
##
## Returns: True if the termination process has been started successfully.
function terminate_communication%(%) : bool
	%{
	return new Val(remote_serializer->Terminate(), TYPE_BOOL);
	%}

## Signals a remote peer that the local Bro instance finished the initial
## handshake.
##
## p: The peer ID return from :bro:id:`connect`.
##
## Returns: True on success.
function complete_handshake%(p: event_peer%) : bool
	%{
	RemoteSerializer::PeerID id = p->AsRecordVal()->Lookup(0)->AsCount();
	return new Val(remote_serializer->CompleteHandshake(id), TYPE_BOOL);
	%}

## Sends a ping event to a remote peer. In combination with an event handler
## for :bro:id:`remote_pong`, this function can be used to measure latency
## between two peers.
##
## p: The peer ID return from :bro:id:`connect`.
##
## seq: A sequence number (also included by :bro:id:`remote_pong`).
##
## Returns: True if sending the ping succeeds.
##
## .. bro:see:: send_state send_id send_current_packet send_capture_filter
function send_ping%(p: event_peer, seq: count%) : bool
	%{
	RemoteSerializer::PeerID id = p->AsRecordVal()->Lookup(0)->AsCount();
	return new Val(remote_serializer->SendPing(id, seq), TYPE_BOOL);
	%}

## Sends the currently processed packet to a remote peer.
##
## p: The peer ID return from :bro:id:`connect`.
##
## Returns: True if sending the packet succeeds.
##
## .. bro:see:: send_id send_state send_ping send_capture_filter
##              dump_packet dump_current_packet get_current_packet
function send_current_packet%(p: event_peer%) : bool
	%{
	Packet pkt("");

	if ( ! current_pktsrc ||
	     ! current_pktsrc->GetCurrentPacket(&pkt.hdr, &pkt.pkt) )
		return new Val(0, TYPE_BOOL);

	RemoteSerializer::PeerID id = p->AsRecordVal()->Lookup(0)->AsCount();

	pkt.time = pkt.hdr->ts.tv_sec + double(pkt.hdr->ts.tv_usec) / 1e6;
	pkt.hdr_size = current_pktsrc->HdrSize();
	pkt.link_type = current_pktsrc->LinkType();

	SerialInfo info(remote_serializer);
	return new Val(remote_serializer->SendPacket(&info, id, pkt), TYPE_BOOL);
	%}

## Returns the peer who generated the last event.
##
## Returns: The ID of the peer who genereated the last event.
##
## .. bro:see:: get_local_event_peer
function get_event_peer%(%) : event_peer
	%{
	SourceID src = mgr.CurrentSource();

	if ( src == SOURCE_LOCAL )
		{
		RecordVal* p = mgr.GetLocalPeerVal();
		Ref(p);
		return p;
		}

	if ( ! remote_serializer )
		reporter->InternalError("remote_serializer not initialized");

	Val* v = remote_serializer->GetPeerVal(src);
	if ( ! v )
		{
		reporter->Error("peer %d does not exist anymore", int(src));
		RecordVal* p = mgr.GetLocalPeerVal();
		Ref(p);
		return p;
		}

	return v;
	%}

## Returns the local peer ID.
##
## Returns: The peer ID of the local Bro instance.
##
## .. bro:see:: get_event_peer
function get_local_event_peer%(%) : event_peer
	%{
	RecordVal* p = mgr.GetLocalPeerVal();
	Ref(p);
	return p;
	%}

## Sends a capture filter to a remote peer.
##
## p: The peer ID return from :bro:id:`connect`.
##
## s: The capture filter.
##
## Returns: True if sending the packet succeeds.
##
## .. bro:see:: send_id send_state send_ping send_current_packet
function send_capture_filter%(p: event_peer, s: string%) : bool
	%{
	RemoteSerializer::PeerID id = p->AsRecordVal()->Lookup(0)->AsCount();
	return new Val(remote_serializer->SendCaptureFilter(id, s->CheckString()), TYPE_BOOL);
	%}

## Stops Bro's packet processing. This function is used to synchronize
## distributed trace processing with communication enabled
## (*pseudo-realtime* mode).
##
## .. bro:see: continue_processing suspend_state_updates resume_state_updates
function suspend_processing%(%) : any
	%{
	net_suspend_processing();
	return 0;
	%}

## Resumes Bro's packet processing.
##
## .. bro:see: suspend_processing suspend_state_updates resume_state_updates
function continue_processing%(%) : any
	%{
	net_continue_processing();
	return 0;
	%}

## Stops propagating :bro:attr:`&synchronized` accesses.
##
## .. bro:see: suspend_processing continue_processing resume_state_updates
function suspend_state_updates%(%) : any
	%{
	if ( remote_serializer )
		remote_serializer->SuspendStateUpdates();
	return 0;
	%}

## Resumes propagating :bro:attr:`&synchronized` accesses.
##
## .. bro:see: suspend_processing continue_processing suspend_state_updates
function resume_state_updates%(%) : any
	%{
	if ( remote_serializer )
		remote_serializer->ResumeStateUpdates();
	return 0;
	%}

# ===========================================================================
#
#                             Internal Functions
#
# ===========================================================================

## Manually triggers the signature engine for a given connection.
## This is an internal function.
function match_signatures%(c: connection, pattern_type: int, s: string,
				bol: bool, eol: bool,
				from_orig: bool, clear: bool%) : bool
	%{
	if ( ! rule_matcher )
		return new Val(0, TYPE_BOOL);

	c->Match((Rule::PatternType) pattern_type, s->Bytes(), s->Len(),
			from_orig, bol, eol, clear);

	return new Val(1, TYPE_BOOL);
	%}

# ===========================================================================
#
#                            Deprecated Functions
#
# ===========================================================================

%%{
#include "Anon.h"
%%}

## Preserves the prefix of an IP address in anonymization.
##
## a: The address to preserve.
##
## width: The number of bits from the top that should remain intact.
##
## .. bro:see:: preserve_subnet anonymize_addr
##
## .. todo:: Currently dysfunctional.
function preserve_prefix%(a: addr, width: count%): any
	%{
	AnonymizeIPAddr* ip_anon = ip_anonymizer[PREFIX_PRESERVING_A50];
	if ( ip_anon )
		{
#ifdef BROv6
		if ( ! is_v4_addr(a) )
			builtin_error("preserve_prefix() not supported for IPv6 addresses");
		else
			ip_anon->PreservePrefix(a[3], width);
#else
		ip_anon->PreservePrefix(a, width);
#endif
		}


	return 0;
	%}

## Preserves the prefix of a subnet in anonymization.
##
## a: The subnet to preserve.
##
## width: The number of bits from the top that should remain intact.
##
## .. bro:see:: preserve_prefix anonymize_addr
##
## .. todo:: Currently dysfunctional.
function preserve_subnet%(a: subnet%): any
	%{
	DEBUG_MSG("%s/%d\n", dotted_addr(a->AsAddr()), a->Width());
	AnonymizeIPAddr* ip_anon = ip_anonymizer[PREFIX_PRESERVING_A50];
	if ( ip_anon )
		{
#ifdef BROv6
		if ( ! is_v4_addr(a->AsAddr()) )
			builtin_error("preserve_subnet() not supported for IPv6 addresses");
		else
			ip_anon->PreservePrefix(a->AsAddr()[3], a->Width());
#else
		ip_anon->PreservePrefix(a->AsAddr(), a->Width());
#endif
		}

	return 0;
	%}

## Anonymizes an IP address.
##
## a: The address to anonymize.
##
## cl: The anonymization class, which can take on three different values:
##
##     - ``ORIG_ADDR``: Tag *a* as an originator address.
##
##     - ``RESP_ADDR``: Tag *a* as an responder address.
##
##     - ``OTHER_ADDR``: Tag *a* as an arbitrary address.
##
## Returns: An anonymized version of *a*.
##
## .. bro:see:: preserve_prefix preserve_subnet
##
## .. todo:: Currently dysfunctional.
function anonymize_addr%(a: addr, cl: IPAddrAnonymizationClass%): addr
	%{
	int anon_class = cl->InternalInt();
	if ( anon_class < 0 || anon_class >= NUM_ADDR_ANONYMIZATION_CLASSES )
		builtin_error("anonymize_addr(): invalid ip addr anonymization class");

#ifdef BROv6
	if ( ! is_v4_addr(a) )
		{
		builtin_error("anonymize_addr() not supported for IPv6 addresses");
		return 0;
		}
	else
		return new AddrVal(anonymize_ip(a[3],
			(enum ip_addr_anonymization_class_t) anon_class));
#else
	return new AddrVal(anonymize_ip(a,
		(enum ip_addr_anonymization_class_t) anon_class));
#endif
	%}

## Deprecated. Will be removed.
function active_connection%(id: conn_id%): bool
	%{
	Connection* c = sessions->FindConnection(id);
	return new Val(c ? 1 : 0, TYPE_BOOL);
	%}

## Deprecated. Will be removed.
function connection_record%(cid: conn_id%): connection
	%{
	Connection* c = sessions->FindConnection(cid);
	if ( c )
		return c->BuildConnVal();
	else
		{
		// Hard to recover from this until we have union types ...
		builtin_error("connection ID not a known connection (fatal)", cid);
		exit(0);
		return 0;
		}
	%}

## Deprecated. Will be removed.
function dump_config%(%) : bool
	%{
	return new Val(persistence_serializer->WriteConfig(true), TYPE_BOOL);
	%}

## Deprecated. Will be removed.
function make_connection_persistent%(c: connection%) : bool
	%{
	c->MakePersistent();
	return new Val(1, TYPE_BOOL);
	%}

%%{
// Experimental code to add support for IDMEF XML output based on
// notices.  For now, we're implementing it as a builtin you can call on an
// notices record.

#ifdef USE_IDMEF
extern "C" {
#include <libidmef/idmefxml.h>
}
#endif

#include <sys/socket.h>

char* port_to_string(PortVal* port)
	{
	char buf[256];	// to hold sprintf results on port numbers
	snprintf(buf, sizeof(buf), "%u", port->Port());
	return copy_string(buf);
	}

%%}

## Deprecated. Will be removed.
function generate_idmef%(src_ip: addr, src_port: port,
				dst_ip: addr, dst_port: port%) : bool
	%{
#ifdef USE_IDMEF
	xmlNodePtr message =
		newIDMEF_Message(newAttribute("version","1.0"),
			newAlert(newCreateTime(NULL),
			newSource(
				newNode(newAddress(
					newAttribute("category","ipv4-addr"),
					newSimpleElement("address",
					copy_string(dotted_addr(src_ip))),
					NULL), NULL),
				newService(
					newSimpleElement("port",
						port_to_string(src_port)),
					NULL), NULL),
			newTarget(
				newNode(newAddress(
					newAttribute("category","ipv4-addr"),
					newSimpleElement("address",
					copy_string(dotted_addr(dst_ip))),
					NULL), NULL),
				newService(
					newSimpleElement("port",
						port_to_string(dst_port)),
					NULL), NULL), NULL), NULL);

	// if ( validateCurrentDoc() )
	printCurrentMessage(stderr);
	return new Val(1, TYPE_BOOL);
#else
	builtin_error("Bro was not configured for IDMEF support");
	return new Val(0, TYPE_BOOL);
#endif
	%}

## Deprecated. Will be removed.
function bro_has_ipv6%(%) : bool
    %{
#ifdef BROv6
	return new Val(1, TYPE_BOOL);
#else
	return new Val(0, TYPE_BOOL);
#endif
    %}<|MERGE_RESOLUTION|>--- conflicted
+++ resolved
@@ -395,25 +395,6 @@
 ## .. todo: Change function signature to ``exit(code: int): any``.
 function exit%(%): int
 	%{
-<<<<<<< HEAD
-	VectorVal* result = new VectorVal(string_vec);
-
-	ID* id = lookup_ID(rt->CheckString(), GLOBAL_MODULE_NAME);
-
-	if ( id )
-		{
-		RecordType *type = id->Type()->AsRecordType();
-		for ( int i = 0; i < type->NumFields(); ++i )
-			{
-			StringVal* val = new StringVal(type->FieldName(i));
-			result->Assign(i+1, val, 0);
-			}
-		Unref(id);
-		}
-	else
-		reporter->InternalError("internal record type %s missing",
-		                        rt->CheckString());
-=======
 	exit(0);
 	return 0;
 	%}
@@ -428,7 +409,6 @@
 	%{
 	if ( terminating )
 		return new Val(0, TYPE_BOOL);
->>>>>>> 4232e67d
 
 	terminate_processing();
 	return new Val(1, TYPE_BOOL);
