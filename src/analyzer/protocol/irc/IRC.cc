--- conflicted
+++ resolved
@@ -184,11 +184,7 @@
 		case 331: // RPL_NOTOPIC
 			break;
 		*/
-<<<<<<< HEAD
-		
-=======
-
->>>>>>> dc52846b
+
 		// Count of users, services and servers in whole network.
 		case 251:
 			if ( ! irc_network_info )
