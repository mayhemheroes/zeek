--- conflicted
+++ resolved
@@ -1779,71 +1779,6 @@
 	return result;
 	}
 
-<<<<<<< HEAD
-// Raise everything in here as warnings so it is passed to scriptland without
-// looking "fatal". In addition to these warnings, ReaderBackend will queue
-// one reporter message.
-bool Manager::SendEvent(ReaderFrontend* reader, const string& name, const int num_vals, Value* *vals) const
-	{
-	Stream *i = FindStream(reader);
-	if ( i == nullptr )
-		{
-		reporter->InternalWarning("Unknown reader %s in SendEvent for event %s", reader->Name(), name.c_str());
-		delete_value_ptr_array(vals, num_vals);
-		return false;
-		}
-
-	EventHandler* handler = event_registry->Lookup(name);
-	if ( handler == nullptr )
-		{
-		Warning(i, "Event %s not found", name.c_str());
-		delete_value_ptr_array(vals, num_vals);
-		return false;
-		}
-
-#ifdef DEBUG
-	DBG_LOG(DBG_INPUT, "SendEvent for event %s with %d vals",
-		name.c_str(), num_vals);
-#endif
-
-	const auto& type = handler->GetType()->Params();
-	int num_event_vals = type->NumFields();
-	if ( num_vals != num_event_vals )
-		{
-		Warning(i, "Wrong number of values for event %s", name.c_str());
-		delete_value_ptr_array(vals, num_vals);
-		return false;
-		}
-
-	bool convert_error = false;
-
-	zeek::Args vl;
-	vl.reserve(num_vals);
-
-	for ( int j = 0; j < num_vals; j++)
-		{
-		Val* v = ValueToVal(i, vals[j], convert_error);
-		vl.emplace_back(AdoptRef{}, v);
-
-		if ( v && ! convert_error && ! same_type(type->GetFieldType(j).get(), v->GetType().get()) )
-			{
-			convert_error = true;
-			type->GetFieldType(j)->Error("SendEvent types do not match", v->GetType().get());
-			}
-		}
-
-	delete_value_ptr_array(vals, num_vals);
-
-	if ( convert_error )
-		return false;
-	else if ( handler )
-		mgr.Enqueue(handler, std::move(vl), SOURCE_LOCAL);
-
-	return true;
-}
-
-=======
->>>>>>> 94ef9f45
 void Manager::SendEvent(EventHandlerPtr ev, const int numvals, ...) const
 	{
 	zeek::Args vl;
@@ -2378,207 +2313,6 @@
 	return nullptr;
 	}
 
-<<<<<<< HEAD
-Val* Manager::ValueToVal(const Stream* i, const Value* val, bool& have_error) const
-	{
-	if ( have_error )
-		return nullptr;
-
-	if ( ! val->present )
-		return nullptr; // unset field
-
-	switch ( val->type ) {
-	case TYPE_BOOL:
-		return val_mgr->Bool(val->val.int_val)->Ref();
-
-	case TYPE_INT:
-		return val_mgr->Int(val->val.int_val).release();
-
-	case TYPE_COUNT:
-	case TYPE_COUNTER:
-		return val_mgr->Count(val->val.int_val).release();
-
-	case TYPE_DOUBLE:
-	case TYPE_TIME:
-	case TYPE_INTERVAL:
-		return new Val(val->val.double_val, val->type);
-
-	case TYPE_STRING:
-		{
-		BroString *s = new BroString((const u_char*)val->val.string_val.data, val->val.string_val.length, true);
-		return new StringVal(s);
-		}
-
-	case TYPE_PORT:
-		return val_mgr->Port(val->val.port_val.port, val->val.port_val.proto)->Ref();
-
-	case TYPE_ADDR:
-		{
-		IPAddr* addr = nullptr;
-		switch ( val->val.addr_val.family ) {
-		case IPv4:
-			addr = new IPAddr(val->val.addr_val.in.in4);
-			break;
-
-		case IPv6:
-			addr = new IPAddr(val->val.addr_val.in.in6);
-			break;
-
-		default:
-			assert(false);
-		}
-
-		AddrVal* addrval = new AddrVal(*addr);
-		delete addr;
-		return addrval;
-		}
-
-	case TYPE_SUBNET:
-		{
-		IPAddr* addr = nullptr;
-		switch ( val->val.subnet_val.prefix.family ) {
-		case IPv4:
-			addr = new IPAddr(val->val.subnet_val.prefix.in.in4);
-			break;
-
-		case IPv6:
-			addr = new IPAddr(val->val.subnet_val.prefix.in.in6);
-			break;
-
-		default:
-			assert(false);
-		}
-
-		SubNetVal* subnetval = new SubNetVal(*addr, val->val.subnet_val.length);
-		delete addr;
-		return subnetval;
-		}
-
-	case TYPE_PATTERN:
-		{
-		RE_Matcher* re = new RE_Matcher(val->val.pattern_text_val);
-		re->Compile();
-		return new PatternVal(re);
-		}
-
-	case TYPE_TABLE:
-		{
-		IntrusivePtr<TypeList> set_index;
-		if ( val->val.set_val.size == 0 && val->subtype == TYPE_VOID )
-			// don't know type - unspecified table.
-			set_index = make_intrusive<TypeList>();
-		else
-			{
-			// all entries have to have the same type...
-			TypeTag stag = val->subtype;
-			if ( stag == TYPE_VOID )
-				TypeTag stag = val->val.set_val.vals[0]->type;
-
-			IntrusivePtr<BroType> index_type;
-
-			if ( stag == TYPE_ENUM )
-				{
-				// Enums are not a base-type, so need to look it up.
-				const auto& sv = val->val.set_val.vals[0]->val.string_val;
-				std::string enum_name(sv.data, sv.length);
-				const auto& enum_id = global_scope()->Find(enum_name);
-
-				if ( ! enum_id )
-					{
-					Warning(i, "Value '%s' for stream '%s' is not a valid enum.",
-					        enum_name.data(), i->name.c_str());
-
-					have_error = true;
-					return nullptr;
-					}
-
-				index_type = enum_id->GetType();
-				}
-			else
-				index_type = base_type(stag);
-
-			set_index = make_intrusive<TypeList>(index_type);
-			set_index->Append(std::move(index_type));
-			}
-
-		auto s = make_intrusive<SetType>(std::move(set_index), nullptr);
-		TableVal* t = new TableVal(std::move(s));
-		for ( int j = 0; j < val->val.set_val.size; j++ )
-			{
-			Val* assignval = ValueToVal(i, val->val.set_val.vals[j], have_error);
-
-			t->Assign({AdoptRef{}, assignval}, nullptr);
-			}
-
-		return t;
-		}
-
-	case TYPE_VECTOR:
-		{
-		IntrusivePtr<BroType> type;
-
-		if ( val->val.vector_val.size == 0  && val->subtype == TYPE_VOID )
-			// don't know type - unspecified table.
-			type = base_type(TYPE_ANY);
-		else
-			{
-			// all entries have to have the same type...
-			if ( val->subtype == TYPE_VOID )
-				type = base_type(val->val.vector_val.vals[0]->type);
-			else
-				type = base_type(val->subtype);
-			}
-
-		auto vt = make_intrusive<VectorType>(std::move(type));
-		auto v = make_intrusive<VectorVal>(std::move(vt));
-
-		for ( int j = 0; j < val->val.vector_val.size; j++ )
-			v->Assign(j, ValueToVal(i, val->val.vector_val.vals[j], have_error));
-
-		return v.release();
-		}
-
-	case TYPE_ENUM: {
-		// Convert to string first to not have to deal with missing
-		// \0's...
-		string enum_string(val->val.string_val.data, val->val.string_val.length);
-
-		// let's try looking it up by global ID.
-		auto id = lookup_ID(enum_string.c_str(), GLOBAL_MODULE_NAME);
-		if ( ! id || ! id->IsEnumConst() )
-			{
-			Warning(i, "Value '%s' for stream '%s' is not a valid enum.",
-			                        enum_string.c_str(), i->name.c_str());
-
-			have_error = true;
-			return nullptr;
-			}
-
-		EnumType* t = id->GetType()->AsEnumType();
-		int intval = t->Lookup(id->ModuleName(), id->Name());
-		if ( intval < 0 )
-			{
-			Warning(i, "Enum value '%s' for stream '%s' not found.",
-			                        enum_string.c_str(), i->name.c_str());
-
-			have_error = true;
-			return nullptr;
-			}
-
-		auto rval = t->GetVal(intval);
-		return rval.release();
-		}
-
-	default:
-		reporter->InternalError("Unsupported type for input_read in stream %s", i->name.c_str());
-	}
-
-	assert(false);
-	return nullptr;
-	}
-
-=======
->>>>>>> 94ef9f45
 Manager::Stream* Manager::FindStream(const string &name) const
 	{
 	for ( auto s = readers.begin(); s != readers.end(); ++s )
