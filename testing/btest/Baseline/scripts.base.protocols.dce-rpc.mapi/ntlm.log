--- conflicted
+++ resolved
@@ -3,18 +3,9 @@
 #empty_field	(empty)
 #unset_field	-
 #path	ntlm
-<<<<<<< HEAD
-#open	2018-08-16-22-12-09
-#fields	ts	uid	id.orig_h	id.orig_p	id.resp_h	id.resp_p	username	hostname	domainname	success	status
-#types	time	string	addr	port	addr	port	string	string	string	bool	string
-1056991898.902392	CwjjYJ2WqgTbAqiHl6	192.168.0.173	1068	192.168.0.2	4997	ALeonard	ALEONARD-XP	CNAMIS	-	-
-1056991899.594334	C9mvWx3ezztgzcexV7	192.168.0.173	1073	192.168.0.2	1032	ALeonard	ALEONARD-XP	CNAMIS	-	-
-#close	2018-08-16-22-12-09
-=======
-#open	2018-04-06-17-44-41
+#open	2018-09-04-21-59-48
 #fields	ts	uid	id.orig_h	id.orig_p	id.resp_h	id.resp_p	username	hostname	domainname	server_nb_computer_name	server_dns_computer_name	server_tree_name	success
 #types	time	string	addr	port	addr	port	string	string	string	string	string	string	bool
 1056991898.900518	C37jN32gN3y3AZzyf6	192.168.0.173	1068	192.168.0.2	4997	ALeonard	ALEONARD-XP	CNAMIS	SATURN	-	-	-
 1056991899.591337	CFLRIC3zaTU1loLGxh	192.168.0.173	1073	192.168.0.2	1032	ALeonard	ALEONARD-XP	CNAMIS	SATURN	-	-	-
-#close	2018-04-06-17-44-41
->>>>>>> 340cb556
+#close	2018-09-04-21-59-48